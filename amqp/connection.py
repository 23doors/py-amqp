--- conflicted
+++ resolved
@@ -14,8 +14,6 @@
 # You should have received a copy of the GNU Lesser General Public
 # License along with this library; if not, write to the Free Software
 # Foundation, Inc., 51 Franklin Street, Fifth Floor, Boston, MA  02110-1301
-from __future__ import absolute_import, unicode_literals
-
 import asyncio
 import logging
 import socket
@@ -25,7 +23,9 @@
 
 from array import array
 from io import BytesIO
+from ssl import SSLError
 from time import monotonic
+from typing import Mapping, Generator, Callable, List, Any
 
 from vine import Thenable, ensure_promise
 
@@ -39,23 +39,10 @@
     ConnectionForced, ConnectionError, error_for_code,
     RecoverableConnectionError, RecoverableChannelError,
 )
-<<<<<<< HEAD
-from . import transport
-=======
-from .five import array, items, monotonic, range, values
->>>>>>> 4c382e0f
 from .method_framing import frame_handler, frame_writer
 from .serialization import _write_table
 from .transport import Transport
-from .types import SSLArg, Timeout, MaybeDict
-
-from typing import Mapping, Generator, Callable, List, Any
-
-try:
-    from ssl import SSLError
-except ImportError:  # pragma: no cover
-    class SSLError(Exception):  # noqa
-        pass
+from .types import SSLArg
 
 W_FORCE_CONNECT = """\
 The .{attr} attribute on the connection was accessed before
@@ -72,16 +59,16 @@
 
 __all__ = ['Connection']
 
-AMQP_LOGGER = logging.getLogger('amqp')
+AMQP_LOGGER: logging.Logger = logging.getLogger('amqp')
 
 #: Default map for :attr:`Connection.library_properties`
-LIBRARY_PROPERTIES = {
+LIBRARY_PROPERTIES: Mapping[str, Any] = {
     'product': 'py-amqp',
     'product_version': __version__,
 }
 
 #: Default map for :attr:`Connection.negotiate_capabilities`
-NEGOTIATE_CAPABILITIES = {
+NEGOTIATE_CAPABILITIES: Mapping[str, Any] = {
     'consumer_cancel_notify': True,
     'connection.blocked': True,
     'authentication_failure_close': True,
@@ -138,8 +125,8 @@
     settings which will be applied as socket options.
     """
 
-    Channel = Channel
-    Transport = Transport
+    Channel: Channel = Channel
+    Transport: Transport = Transport
 
     #: Mapping of protocol extensions to enable.
     #: The server will report these in server_properties[capabilities],
@@ -160,33 +147,33 @@
     library_properties = LIBRARY_PROPERTIES
 
     #: Final heartbeat interval value (in float seconds) after negotiation
-    heartbeat = None  # type: Timeout
+    heartbeat: float = None
 
     #: Original heartbeat interval value proposed by client.
-    client_heartbeat = None  # type: Timeout
+    client_heartbeat: float = None
 
     #: Original heartbeat interval proposed by server.
-    server_heartbeat = None  # type: Timeout
+    server_heartbeat: float = None
 
     #: Time of last heartbeat sent (in monotonic time, if available).
-    last_heartbeat_sent = 0  # type: float
+    last_heartbeat_sent: float = 0.0
 
     #: Time of last heartbeat received (in monotonic time, if available).
-    last_heartbeat_received = 0  # type: float
+    last_heartbeat_received: float = 0.0
 
     #: Number of successful writes to socket.
-    bytes_sent = 0  # type: int
+    bytes_sent: int = 0
 
     #: Number of successful reads from socket.
-    bytes_recv = 0  # type: int
+    bytes_recv: int = 0
 
     #: Number of bytes sent to socket at the last heartbeat check.
-    prev_sent = None  # type: Optional[int]
+    prev_sent: int = None
 
     #: Number of bytes received from socket at the last heartbeat check.
-    prev_recv = None  # type: Optional[int]
-
-    _METHODSET = [  # type: List[spec.method_sig_t]
+    prev_recv: int = None
+
+    _METHODSET: List[spec.method_sig_t] = [
         spec.method(spec.Connection.Start, 'ooFSS'),
         spec.method(spec.Connection.OpenOk),
         spec.method(spec.Connection.Secure, 's'),
@@ -201,143 +188,113 @@
         m.method_sig: m for m in _METHODSET
     }
 
-    connection_errors = (  # type: Tuple[Exception]
+    connection_errors: Tuple[Any, ...] = (
         ConnectionError,
         socket.error,
         IOError,
         OSError,
     )
-    channel_errors = (ChannelError,)   # type: Tuple[Exception]
-    recoverable_connection_errors = (  # type: Tuple[Exception]
+    channel_errors: Tuple[Any, ...] = (ChannelError,)
+    recoverable_connection_errors: Tuple[Any, ...] = (
         RecoverableConnectionError,
         socket.error,
         IOError,
         OSError,
     )
-    recoverable_channel_errors = (    # type: Tuple[Exception]
+    recoverable_channel_errors: Tuple[Any, ...] = (
         RecoverableChannelError,
     )
 
-<<<<<<< HEAD
-    def __init__(self, host: str='localhost:5672',
-                 userid: str='guest', password: str='guest',
-                 login_method: str='AMQPLAIN', login_response: Any=None,
-                 virtual_host: str='/', locale: str='en_US',
-                 client_properties: MaybeDict=None,
-                 ssl: SSLArg=False, connect_timeout: Timeout=None,
-                 channel_max: int=None,
-                 frame_max: int=None,
-                 heartbeat: Timeout=0,
-                 on_open: Thenable=None,
-                 on_blocked: ConnectionBlockedCallback=None,
-                 on_unblocked: ConnectionUnblockedCallback=None,
-                 confirm_publish: bool=False,
-                 on_tune_ok: Callable=None,
-                 read_timeout: Timeout=None,
-                 write_timeout: Timeout=None,
-                 socket_settings: MaybeDict=None,
-                 frame_handler: ConnectionFrameHandler=frame_handler,
-                 frame_writer: ConnectionFrameWriter=frame_writer,
+    def __init__(self,
+                 host: str = 'localhost:5672',
+                 userid: str = 'guest',
+                 password: str = 'guest',
+                 login_method: str = 'AMQPLAIN',
+                 login_response: Any = None,
+                 virtual_host: str = '/',
+                 locale: str = 'en_US',
+                 client_properties: Mapping = None,
+                 ssl: SSLArg = False,
+                 connect_timeout: float = None,
+                 channel_max: int = None,
+                 frame_max: int = None,
+                 heartbeat: float = 0.0,
+                 on_open: Thenable = None,
+                 on_blocked: ConnectionBlockedCallback = None,
+                 on_unblocked: ConnectionUnblockedCallback = None,
+                 confirm_publish: bool = False,
+                 on_tune_ok: Callable = None,
+                 read_timeout: float = None,
+                 write_timeout: float = None,
+                 socket_settings: Mapping = None,
+                 frame_handler: ConnectionFrameHandler = frame_handler,
+                 frame_writer: ConnectionFrameWriter = frame_writer,
                  loop: Any = None,
                  **kwargs):
-        """Create a connection to the specified host, which should be
-        a 'host[:port]', such as 'localhost', or '1.2.3.4:5672'
-        (defaults to 'localhost', if a port is not specified then
-        5672 is used)
-
-        If login_response is not specified, one is built up for you from
-        userid and password if they are present.
-
-        The 'ssl' parameter may be simply True/False, or for Python >= 2.6
-        a dictionary of options to pass to ssl.wrap_socket() such as
-        requiring certain certificates.
-
-        The "socket_settings" parameter is a dictionary defining tcp
-        settings which will be applied as socket options.
-
-        """
         self.loop = loop or asyncio.get_event_loop()
-        self._connection_id = uuid.uuid4().hex  # type: str
-        channel_max = channel_max or 65535      # type: int
-        frame_max = frame_max or 131072         # type: int
-=======
-    def __init__(self, host='localhost:5672', userid='guest', password='guest',
-                 login_method='AMQPLAIN', login_response=None,
-                 virtual_host='/', locale='en_US', client_properties=None,
-                 ssl=False, connect_timeout=None, channel_max=None,
-                 frame_max=None, heartbeat=0, on_open=None, on_blocked=None,
-                 on_unblocked=None, confirm_publish=False,
-                 on_tune_ok=None, read_timeout=None, write_timeout=None,
-                 socket_settings=None, frame_handler=frame_handler,
-                 frame_writer=frame_writer, **kwargs):
-        self._connection_id = uuid.uuid4().hex
-        channel_max = channel_max or 65535
-        frame_max = frame_max or 131072
->>>>>>> 4c382e0f
+        self._connection_id: str = uuid.uuid4().hex
+        channel_max: int = channel_max or 65535
+        frame_max: int = frame_max or 131072
         if (login_response is None) \
                 and (userid is not None) \
                 and (password is not None):
-            login_response = BytesIO()          # type: ByteString
+            login_response: ByteString = BytesIO()
             _write_table({'LOGIN': userid, 'PASSWORD': password},
                          login_response.write, [])
             # Skip the length at the beginning
             login_response = login_response.getvalue()[4:]
 
-<<<<<<< HEAD
-        self.client_properties = dict(  # type: Mapping[Any, Any]
-            LIBRARY_PROPERTIES, **client_properties or {}
-=======
         self.client_properties = dict(
             self.library_properties, **client_properties or {}
->>>>>>> 4c382e0f
         )
-        self.login_method = login_method      # type: str
-        self.login_response = login_response  # type: str
-        self.locale = locale                  # type: str
-        self.host = host                      # type: str
-        self.virtual_host = virtual_host      # type: str
-        self.on_tune_ok = ensure_promise(on_tune_ok)  # type: promise
-
-        self.frame_handler_cls = frame_handler  # type: ConnectionFrameHandler
-        self.frame_writer_cls = frame_writer    # type: ConnectionFrameWriter
-
-        self._handshake_complete = False  # type: bool
-
-        self.channels = {}  # type: Mapping[int, Channel]
+        self.login_method: str = login_method
+        self.login_response: str = login_response
+        self.locale: str = locale
+        self.host: str = host
+        self.virtual_host: str = virtual_host
+        self.on_tune_ok: Thenable = ensure_promise(on_tune_ok)
+
+        self.frame_handler_cls: ConnectionFrameHandler = frame_handler
+        self.frame_writer_cls: ConnectionFrameWriter = frame_writer
+
+        self._handshake_complete: bool = False
+
+        self.channels: Mapping[int, Channel] = {}
         # The connection object itself is treated as channel 0
-        super(Connection, self).__init__(self, 0)
-
-        self._frame_writer = None      # type: Generator
-        self._on_inbound_frame = None  # type: Any
-        self._transport = None         # type: Transport
+        super().__init__(self, 0)
+
+        self._frame_writer: Callable = None
+        self._on_inbound_frame: Any = None
+        self._transport: Transport = None         # type: Transport
 
         # Properties set in the Tune method
-        self.channel_max = channel_max     # type: int
-        self.frame_max = frame_max         # type: int
-        self.client_heartbeat = heartbeat  # type: timeout
-
-        self.confirm_publish = confirm_publish  # type: bool
-        self.ssl = ssl                          # type: SSLArg
-        self.read_timeout = read_timeout        # type: Timeout
-        self.write_timeout = write_timeout      # type: Timeout
-        self.socket_settings = socket_settings  # type: MaybeDict
+        self.channel_max: int = channel_max
+        self.frame_max: int = frame_max
+        self.client_heartbeat: float = heartbeat
+
+        self.confirm_publish: bool = confirm_publish
+        self.ssl: SSLArg = ssl
+        self.read_timeout: float = read_timeout
+        self.write_timeout: float = write_timeout
+        self.socket_settings: Mapping = socket_settings
 
         # Callbacks
-        self.on_blocked = on_blocked  # type: ConnectionBlockedCallback
-        self.on_unblocked = on_unblocked  # type: ConnectionUnblockedCallback
-        self.on_open = ensure_promise(on_open)  # type: Thenable
+        self.on_blocked: ConnectionBlockedCallback = on_blocked
+        self.on_unblocked: ConnectionUnblockedCallback = on_unblocked
+        self.on_open: Thenable = ensure_promise(on_open)
 
         # type: Sequence[int]
-        self._avail_channel_ids = array('H', range(self.channel_max, 0, -1))
+        self._avail_channel_ids: Sequence[int] = array(
+            'H', range(self.channel_max, 0, -1))
 
         # Properties set in the Start method
-        self.version_major = 0        # type: int
-        self.version_minor = 0        # type: int
-        self.server_properties = {}   # type: Mapping[Any, Any]
-        self.mechanisms = []          # type: List[Any]
-        self.locales = []             # type: List[Str]
-
-        self.connect_timeout = connect_timeout  # type: Timeout
+        self.version_major: int = 0
+        self.version_minor: int = 0
+        self.server_properties: Mapping[str, Any] = {}
+        self.mechanisms: List[Any] = []
+        self.locales: List[str] = []
+
+        self.connect_timeout: float = connect_timeout
 
     def __enter__(self) -> Any:
         self.connect()
@@ -444,7 +401,7 @@
         cap = client_properties.setdefault('capabilities', {})
         cap.update({
             wanted_cap: enable_cap
-            for wanted_cap, enable_cap in items(self.negotiate_capabilities)
+            for wanted_cap, enable_cap in self.negotiate_capabilities.items()
             if scap.get(wanted_cap)
         })
         if not cap:
@@ -464,7 +421,7 @@
     async def _on_tune(self,
                        channel_max: int,
                        frame_max: int,
-                       server_heartbeat: Timeout,
+                       server_heartbeat: float,
                        argsig: str='BlB'):
         client_heartbeat = self.client_heartbeat or 0
         self.channel_max = channel_max or self.channel_max
@@ -527,18 +484,14 @@
         except ValueError:
             raise ConnectionError('Channel %r already open' % (channel_id,))
 
-<<<<<<< HEAD
-    async def channel(self, channel_id: int=None, callback=None):
-        """Fetch a Channel object identified by the numeric channel_id, or
-        create that object if it doesn't already exist."""
-=======
-    def channel(self, channel_id=None, callback=None):
+    async def channel(self,
+                      channel_id: int = None,
+                      callback: Callable = None) -> Channel:
         """Create new channel.
 
         Fetch a Channel object identified by the numeric channel_id, or
         create that object if it doesn't already exist.
         """
->>>>>>> 4c382e0f
         if self.channels is not None:
             try:
                 return self.channels[channel_id]
@@ -551,10 +504,10 @@
     def is_alive(self) -> bool:
         raise NotImplementedError('Use AMQP heartbeats')
 
-    async def drain_events(self, timeout: Timeout=None) -> None:
+    async def drain_events(self, timeout: float=None) -> None:
         return await self.blocking_read(timeout)
 
-    async def blocking_read(self, timeout: Timeout=None) -> Any:
+    async def blocking_read(self, timeout: float=None) -> Any:
         with self.transport.having_timeout(timeout):
             frame = await self.transport.read_frame()
         return await self.on_inbound_frame(frame)
@@ -564,16 +517,12 @@
             method_sig, payload, content,
         )
 
-<<<<<<< HEAD
-    async def close(self, reply_code=0, reply_text='', method_sig=(0, 0),
-                    argsig='BsBB'):
-
-        """Request a connection close
-=======
-    def close(self, reply_code=0, reply_text='', method_sig=(0, 0),
-              argsig='BsBB'):
+    async def close(self,
+                    reply_code: int = 0,
+                    reply_text: str = '',
+                    method_sig: Tuple[int, int] = (0, 0),
+                    argsig: str = 'BsBB'):
         """Request a connection close.
->>>>>>> 4c382e0f
 
         This method indicates that the sender wants to close the
         connection. This may be due to internal conditions (e.g. a
@@ -635,13 +584,8 @@
             wait=spec.Connection.CloseOk,
         )
 
-<<<<<<< HEAD
     async def _on_close(self, reply_code, reply_text, class_id, method_id):
-        """Request a connection close
-=======
-    def _on_close(self, reply_code, reply_text, class_id, method_id):
         """Request a connection close.
->>>>>>> 4c382e0f
 
         This method indicates that the sender wants to close the
         connection. This may be due to internal conditions (e.g. a
@@ -697,13 +641,8 @@
         raise error_for_code(reply_code, reply_text,
                              (class_id, method_id), ConnectionError)
 
-<<<<<<< HEAD
     async def _x_close_ok(self):
-        """Confirm a connection close
-=======
-    def _x_close_ok(self):
         """Confirm a connection close.
->>>>>>> 4c382e0f
 
         This method confirms a Connection.Close method and tells the
         recipient that it is safe to release resources for the
@@ -716,13 +655,8 @@
         return await self.send_method(
             spec.Connection.CloseOk, callback=self._on_close_ok)
 
-<<<<<<< HEAD
     async def _on_close_ok(self):
-        """Confirm a connection close
-=======
-    def _on_close_ok(self):
         """Confirm a connection close.
->>>>>>> 4c382e0f
 
         This method confirms a Connection.Close method and tells the
         recipient that it is safe to release resources for the
@@ -735,17 +669,12 @@
         """
         self.collect()
 
-<<<<<<< HEAD
     async def _on_blocked(self):
-        """RabbitMQ Extension."""
-=======
-    def _on_blocked(self):
         """Callback called when connection blocked.
 
         Notes:
             This is an RabbitMQ Extension.
         """
->>>>>>> 4c382e0f
         reason = 'connection blocked, see broker logs'
         if self.on_blocked:
             return await self.on_blocked(reason)
@@ -754,24 +683,11 @@
         if self.on_unblocked:
             return await self.on_unblocked()
 
-<<<<<<< HEAD
     async def send_heartbeat(self):
-        try:
-            return await self.frame_writer(8, 0, None, None, None)
-        except StopIteration:
-            raise RecoverableConnectionError('connection already closed')
+        return await self.frame_writer(8, 0, None, None, None)
 
     async def heartbeat_tick(self, rate=2):
-        """Send heartbeat packets, if necessary, and fail if none have been
-        received recently.  This should be called frequently, on the order of
-        once per second.
-=======
-    def send_heartbeat(self):
-        self.frame_writer(8, 0, None, None, None)
-
-    def heartbeat_tick(self, rate=2):
         """Send heartbeat packets if necessary.
->>>>>>> 4c382e0f
 
         Raises:
             ~amqp.exceptions.ConnectionForvced: if none have been
@@ -813,18 +729,11 @@
         self.prev_sent, self.prev_recv = sent_now, recv_now
 
         # send a heartbeat if it's time to do so
-<<<<<<< HEAD
-        if mntnc > self.last_heartbeat_sent + self.heartbeat:
-            AMQP_LOGGER.debug('heartbeat_tick: sending heartbeat for '
-                              'connection %s' % self._connection_id)
-            await self.send_heartbeat()
-=======
         if now > self.last_heartbeat_sent + self.heartbeat:
             AMQP_LOGGER.debug(
                 'heartbeat_tick: sending heartbeat for connection %s',
                 self._connection_id)
-            self.send_heartbeat()
->>>>>>> 4c382e0f
+            await self.send_heartbeat()
             self.last_heartbeat_sent = monotonic()
 
         # if we've missed two intervals' heartbeats, fail; this gives the
