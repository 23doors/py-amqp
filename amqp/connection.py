"""AMQP Connections"""
# Copyright (C) 2007-2008 Barry Pederson <bp@barryp.org>
#
# This library is free software; you can redistribute it and/or
# modify it under the terms of the GNU Lesser General Public
# License as published by the Free Software Foundation; either
# version 2.1 of the License, or (at your option) any later version.
#
# This library is distributed in the hope that it will be useful,
# but WITHOUT ANY WARRANTY; without even the implied warranty of
# MERCHANTABILITY or FITNESS FOR A PARTICULAR PURPOSE.  See the GNU
# Lesser General Public License for more details.
#
# You should have received a copy of the GNU Lesser General Public
# License along with this library; if not, write to the Free Software
# Foundation, Inc., 51 Franklin Street, Fifth Floor, Boston, MA  02110-1301
from __future__ import absolute_import, unicode_literals

import logging
import socket
import typing
import uuid
import warnings

from io import BytesIO

from vine import ensure_promise

from . import __version__
from . import spec
from . import abstract
from .abstract_channel import AbstractChannel
from .channel import Channel
from .exceptions import (
    AMQPDeprecationWarning, ChannelError, ResourceError,
    ConnectionForced, ConnectionError, error_for_code,
    RecoverableConnectionError, RecoverableChannelError,
)
from .five import array, range, values, monotonic
from .method_framing import frame_handler, frame_writer
from .serialization import _write_table
from .transport import BaseTransport, Transport
from .types import SSLArg, Timeout, MaybeDict

from typing import Mapping, Generator, Callable, List, Any

try:
    from ssl import SSLError
except ImportError:  # pragma: no cover
    class SSLError(Exception):  # noqa
        pass

W_FORCE_CONNECT = """\
The .{attr} attribute on the connection was accessed before
the connection was established.  This is supported for now, but will
be deprecated in amqp 2.2.0.

Since amqp 2.0 you have to explicitly call Connection.connect()
before using the connection.
"""

START_DEBUG_FMT = """
Start from server, version: %d.%d, properties: %s, mechanisms: %s, locales: %s
""".strip()

__all__ = ['Connection']

#
# Client property info that gets sent to the server on connection startup
#
LIBRARY_PROPERTIES = {
    'product': 'py-amqp',
    'product_version': __version__,
    'capabilities': {},
}

AMQP_LOGGER = logging.getLogger('amqp')

ConnectionBlockedCallback = typing.Callable[[str], None]
ConnectionUnblockedCallback = typing.Callable[[], None]
ConnectionInboundMethodHandler = typing.Callable[
    [int, typing.Tuple[Any], typing.ByteString, typing.ByteString], typing.Any,
]
ConnectionFrameHandler = typing.Callable[
    ['Connection', ConnectionInboundMethodHandler],
    typing.Generator[typing.Any, typing.Any, typing.Any],
]
ConnectionFrameWriter = typing.Callable[
    ['Connection', BaseTransport], typing.Generator[typing.Any, typing.Any,
        typing.Any],
]
MethodSigMethodMapping = Mapping[typing.Tuple[Any], typing.Tuple[Any]]


class Connection(AbstractChannel):
    """The connection class provides methods for a client to establish a
    network connection to a server, and for both peers to operate the
    connection thereafter.

    GRAMMAR::

        connection          = open-connection *use-connection close-connection
        open-connection     = C:protocol-header
                              S:START C:START-OK
                              *challenge
                              S:TUNE C:TUNE-OK
                              C:OPEN S:OPEN-OK
        challenge           = S:SECURE C:SECURE-OK
        use-connection      = *channel
        close-connection    = C:CLOSE S:CLOSE-OK
                            / S:CLOSE C:CLOSE-OK

    """
    Channel = Channel

    #: Final heartbeat interval value (in float seconds) after negotiation
    heartbeat = None  # type: Timeout

    #: Original heartbeat interval value proposed by client.
    client_heartbeat = None  # type: Timeout

    #: Original heartbeat interval proposed by server.
    server_heartbeat = None  # type: Timeout

    #: Time of last heartbeat sent (in monotonic time, if available).
    last_heartbeat_sent = 0  # type: float

    #: Time of last heartbeat received (in monotonic time, if available).
    last_heartbeat_received = 0  # type: float

    #: Number of successful writes to socket.
    bytes_sent = 0  # type: int

    #: Number of successful reads from socket.
    bytes_recv = 0  # type: int

    #: Number of bytes sent to socket at the last heartbeat check.
    prev_sent = None  # type: Optional[int]

    #: Number of bytes received from socket at the last heartbeat check.
    prev_recv = None  # type: Optional[int]

<<<<<<< HEAD
    _METHODSET = [  # type: List[spec.method_sig_t]
=======
    _METHODS = {
>>>>>>> 9167f656
        spec.method(spec.Connection.Start, 'ooFSS'),
        spec.method(spec.Connection.OpenOk),
        spec.method(spec.Connection.Secure, 's'),
        spec.method(spec.Connection.Tune, 'BlB'),
        spec.method(spec.Connection.Close, 'BsBB'),
        spec.method(spec.Connection.Blocked),
        spec.method(spec.Connection.Unblocked),
        spec.method(spec.Connection.CloseOk),
<<<<<<< HEAD
    ]

    _METHODS = {m.method_sig: m for m in _METHODSET}  # type: MethodSigMethodMapping
=======
    }
    _METHODS = {m.method_sig: m for m in _METHODS}
>>>>>>> 9167f656

    connection_errors = (  # type: Tuple[Exception]
        ConnectionError,
        socket.error,
        IOError,
        OSError,
    )
    channel_errors = (ChannelError,)   # type: Tuple[Exception]
    recoverable_connection_errors = (  # type: Tuple[Exception]
        RecoverableConnectionError,
        socket.error,
        IOError,
        OSError,
    )
    recoverable_channel_errors = (    # type: Tuple[Exception]
        RecoverableChannelError,
    )

    def __init__(self, host: str='localhost:5672',
                 userid: str='guest', password: str='guest',
                 login_method: str='AMQPLAIN', login_response: Any=None,
                 virtual_host: str='/', locale: str='en_US',
                 client_properties: MaybeDict=None,
                 ssl: Optional[SSLArg]=False, connect_timeout: Timeout=None,
                 channel_max: Optional[int]=None,
                 frame_max: Optional[int]=None,
                 heartbeat: Timeout=0,
                 on_open: Thenable=None,
                 on_blocked: Optional[ConnectionBlockedCallback]=None,
                 on_unblocked: Optional[ConnectionUnblockedCallback]=None,
                 bool: confirm_publish=False,
                 on_tune_ok: Optional[ConnectionTuneOkCallback]=None,
                 read_timeout: Timeout=None,
                 write_timeout: Timeout=None,
                 socket_settings: MaybeDict=None,
                 frame_handler: ConnectionFrameHandler=frame_handler,
                 frame_writer: ConnectionFrameWriter=frame_writer,
                 **kwargs):
        """Create a connection to the specified host, which should be
        a 'host[:port]', such as 'localhost', or '1.2.3.4:5672'
        (defaults to 'localhost', if a port is not specified then
        5672 is used)

        If login_response is not specified, one is built up for you from
        userid and password if they are present.

        The 'ssl' parameter may be simply True/False, or for Python >= 2.6
        a dictionary of options to pass to ssl.wrap_socket() such as
        requiring certain certificates.

        The "socket_settings" parameter is a dictionary defining tcp
        settings which will be applied as socket options.

        """
        self._connection_id = uuid.uuid4().hex  # type: str
        channel_max = channel_max or 65535      # type: int
        frame_max = frame_max or 131072         # type: int
        if (login_response is None) \
                and (userid is not None) \
                and (password is not None):
            login_response = BytesIO()          # type: ByteString
            _write_table({'LOGIN': userid, 'PASSWORD': password},
                         login_response.write, [])
            # Skip the length at the beginning
            login_response = login_response.getvalue()[4:]

        self.client_properties = dict(  # type: Mapping[Any, Any]
            LIBRARY_PROPERTIES, **client_properties or {}
        )
        self.login_method = login_method      # type: str
        self.login_response = login_response  # type: str
        self.locale = locale                  # type: str
        self.host = host                      # type: str
        self.virtual_host = virtual_host      # type: str
        self.on_tune_ok = ensure_promise(on_tune_ok)  # type: promise

        self.frame_handler_cls = frame_handler  # type: ConnectionFrameHandler
        self.frame_writer_cls = frame_writer    # type: ConnectionFrameWriter

        self._handshake_complete = False  # type: bool

        self.channels = {}  # type: Mapping[int, Channel]
        # The connection object itself is treated as channel 0
        super(Connection, self).__init__(self, 0)

        self._frame_writer = None      # type: Generator
        self._on_inbound_frame = None  # type: ConnectionInboundFrameHandler
        self._transport = None         # type: BaseTransport

        # Properties set in the Tune method
        self.channel_max = channel_max     # type: int
        self.frame_max = frame_max         # type: int
        self.client_heartbeat = heartbeat  # type: timeout

        self.confirm_publish = confirm_publish  # type: bool
        self.ssl = ssl                          # type: SSLArg
        self.read_timeout = read_timeout        # type: Timeout
        self.write_timeout = write_timeout      # type: Timeout
        self.socket_settings = socket_settings  # type: MaybeDict

        # Callbacks
        self.on_blocked = on_blocked  # type: ConnectionBlockedCallback
        self.on_unblocked = on_unblocked  # type: ConnectionUnblockedCallback
        self.on_open = ensure_promise(on_open)  # type: Thenable

        # type: Sequence[int]
        self._avail_channel_ids = array('H', range(self.channel_max, 0, -1))

        # Properties set in the Start method
        self.version_major = 0        # type: int
        self.version_minor = 0        # type: int
        self.server_properties = {}   # type: Mapping[Any, Any]
        self.mechanisms = []          # type: List[Any]
        self.locales = []             # type: List[Str]

        self.connect_timeout = connect_timeout  # type: Timeout

    def __enter__(self) -> Any:
        self.connect()
        return self

    def __exit__(self, *eargs) -> None:
        self.close()

    def then(self, on_success: Thenable, on_error: Thenable=None) -> Thenable:
        return self.on_open.then(on_success, on_error)

    def _setup_listeners(self) -> None:
        self._callbacks.update({
            spec.Connection.Start: self._on_start,
            spec.Connection.OpenOk: self._on_open_ok,
            spec.Connection.Secure: self._on_secure,
            spec.Connection.Tune: self._on_tune,
            spec.Connection.Close: self._on_close,
            spec.Connection.Blocked: self._on_blocked,
            spec.Connection.Unblocked: self._on_unblocked,
            spec.Connection.CloseOk: self._on_close_ok,
        })

    def connect(self, callback: Optional[Callable[[], None]=None) -> None:
        # Let the transport.py module setup the actual
        # socket connection to the broker.
        #
        if self.connected:
            return callback() if callback else None
        self.transport = self.Transport(
            self.host, self.connect_timeout, self.ssl,
            self.read_timeout, self.write_timeout,
            socket_settings=self.socket_settings,
        )
        self.transport.connect()
        self.on_inbound_frame = self.frame_handler_cls(
            self, self.on_inbound_method)
        self.frame_writer = self.frame_writer_cls(self, self.transport)

        while not self._handshake_complete:
            self.drain_events(timeout=self.connect_timeout)

    def _warn_force_connect(self, attr: str) -> None:
        warnings.warn(AMQPDeprecationWarning(
            W_FORCE_CONNECT.format(attr=attr)))

    @property
    def transport(self) -> BaseTransport:
        if self._transport is None:
            self._warn_force_connect('transport')
            self.connect()
        return self._transport

    @transport.setter
    def transport(self, transport):
        self._transport = transport

    @property
    def on_inbound_frame(self) -> ConnectionInboundFrameHandler:
        if self._on_inbound_frame is None:
            self._warn_force_connect('on_inbound_frame')
            self.connect()
        return self._on_inbound_frame

    @on_inbound_frame.setter
    def on_inbound_frame(self, on_inbound_frame):
        self._on_inbound_frame = on_inbound_frame

    @property
    def frame_writer(self) -> Generator[Any, Any, Any]:
        if self._frame_writer is None:
            self._warn_force_connect('frame_writer')
            self.connect()
        return self._frame_writer

    @frame_writer.setter
    def frame_writer(self, frame_writer):
        self._frame_writer = frame_writer

    def _on_start(self, version_major: int, version_minor: int,
                  server_properties: Mapping[Any, Any],
                  mechanisms: str, locales: str, argsig: str='FsSs') -> None:
        # type: (int, int, Mapping[Any, Any], str, str, str) -> None
        client_properties = self.client_properties
        self.version_major = version_major
        self.version_minor = version_minor
        self.server_properties = server_properties
        self.mechanisms = mechanisms.split(' ')
        self.locales = locales.split(' ')
        AMQP_LOGGER.debug(
            START_DEBUG_FMT,
            self.version_major, self.version_minor,
            self.server_properties, self.mechanisms, self.locales,
        )

        scap = server_properties.get('capabilities') or {}

        if scap.get('consumer_cancel_notify'):
            cap = client_properties.setdefault('capabilities', {})
            cap['consumer_cancel_notify'] = True
        if scap.get('connection.blocked'):
            cap = client_properties.setdefault('capabilities', {})
            cap['connection.blocked'] = True

        self.send_method(
            spec.Connection.StartOk, argsig,
            (client_properties, self.login_method,
             self.login_response, self.locale),
        )

    def _on_secure(self, challenge: str) -> None:
        pass

    def _on_tune(self, channel_max: int, frame_max: int,
                 server_heartbeat: Timeout, argsig: str='BlB'):
        client_heartbeat = self.client_heartbeat or 0
        self.channel_max = channel_max or self.channel_max
        self.frame_max = frame_max or self.frame_max
        self.server_heartbeat = server_heartbeat or 0

        # negotiate the heartbeat interval to the smaller of the
        # specified values
        if self.server_heartbeat == 0 or client_heartbeat == 0:
            self.heartbeat = max(self.server_heartbeat, client_heartbeat)
        else:
            self.heartbeat = min(self.server_heartbeat, client_heartbeat)

        # Ignore server heartbeat if client_heartbeat is disabled
        if not self.client_heartbeat:
            self.heartbeat = 0

        self.send_method(
            spec.Connection.TuneOk, argsig,
            (self.channel_max, self.frame_max, self.heartbeat),
            callback=self._on_tune_sent,
        )

    def _on_tune_sent(self, argsig: str='ssb'):
        self.send_method(
            spec.Connection.Open, argsig, (self.virtual_host, '', False),
        )

    def _on_open_ok(self) -> None:
        self._handshake_complete = True
        self.on_open(self)

    def Transport(self, host: str, connect_timeout: Timeout,
                  ssl: Optional[SSLArg]=False,
                  read_timeout: Timeout=None,
                  write_timeout: Timeout=None,
                  socket_settings: MaybeDict=None,
                  **kwargs) -> BaseTransport:
        return Transport(
            host, connect_timeout=connect_timeout, ssl=ssl,
            read_timeout=read_timeout, write_timeout=write_timeout,
            socket_settings=socket_settings, **kwargs)

    @property
    def connected(self) -> bool:
        return self._transport and self._transport.connected

    def collect(self) -> None:
        try:
            self.transport.close()

            temp_list = [x for x in values(self.channels) if x is not self]
            for ch in temp_list:
                ch.collect()
        except socket.error:
            pass  # connection already closed on the other end
        finally:
            self._transport = self.connection = self.channels = None

    def _get_free_channel_id(self) -> int:
        try:
            return self._avail_channel_ids.pop()
        except IndexError:
            raise ResourceError(
                'No free channel ids, current={0}, channel_max={1}'.format(
                    len(self.channels), self.channel_max), spec.Channel.Open)

    def _claim_channel_id(self, channel_id) -> None:
        try:
            self._avail_channel_ids.remove(channel_id)
        except ValueError:
            raise ConnectionError(
                'Channel %r already open' % (channel_id,))

    def channel(self, channel_id: int=None, callback=None):
        """Fetch a Channel object identified by the numeric channel_id, or
        create that object if it doesn't already exist."""
        if self.channels is not None:
            try:
                return self.channels[channel_id]
            except KeyError:
                channel = self.Channel(self, channel_id, on_open=callback)
                channel.open()
                return channel
        raise RecoverableConnectionError('Connection already closed.')

    def is_alive(self) -> bool:
        raise NotImplementedError('Use AMQP heartbeats')

    def drain_events(self, timeout: Timeout=None) -> None:
        return self.blocking_read(timeout)

    def blocking_read(self, timeout: Timeout=None) -> Frame:
        with self.transport.having_timeout(timeout):
            frame = self.transport.read_frame()
        return self.on_inbound_frame(frame)

    def on_inbound_method(self, channel_id, method_sig, payload, content):
        return self.channels[channel_id].dispatch_method(
            method_sig, payload, content,
        )

    def close(self, reply_code=0, reply_text='', method_sig=(0, 0),
              argsig='BsBB'):

        """Request a connection close

        This method indicates that the sender wants to close the
        connection. This may be due to internal conditions (e.g. a
        forced shut-down) or due to an error handling a specific
        method, i.e. an exception.  When a close is due to an
        exception, the sender provides the class and method id of the
        method which caused the exception.

        RULE:

            After sending this method any received method except the
            Close-OK method MUST be discarded.

        RULE:

            The peer sending this method MAY use a counter or timeout
            to detect failure of the other peer to respond correctly
            with the Close-OK method.

        RULE:

            When a server receives the Close method from a client it
            MUST delete all server-side resources associated with the
            client's context.  A client CANNOT reconnect to a context
            after sending or receiving a Close method.

        PARAMETERS:
            reply_code: short

                The reply code. The AMQ reply codes are defined in AMQ
                RFC 011.

            reply_text: shortstr

                The localised reply text.  This text can be logged as an
                aid to resolving issues.

            class_id: short

                failing method class

                When the close is provoked by a method exception, this
                is the class of the method.

            method_id: short

                failing method ID

                When the close is provoked by a method exception, this
                is the ID of the method.

        """
        if self._transport is None:
            # already closed
            return

        return self.send_method(
            spec.Connection.Close, argsig,
            (reply_code, reply_text, method_sig[0], method_sig[1]),
            wait=spec.Connection.CloseOk,
        )

    def _on_close(self, reply_code, reply_text, class_id, method_id):
        """Request a connection close

        This method indicates that the sender wants to close the
        connection. This may be due to internal conditions (e.g. a
        forced shut-down) or due to an error handling a specific
        method, i.e. an exception.  When a close is due to an
        exception, the sender provides the class and method id of the
        method which caused the exception.

        RULE:

            After sending this method any received method except the
            Close-OK method MUST be discarded.

        RULE:

            The peer sending this method MAY use a counter or timeout
            to detect failure of the other peer to respond correctly
            with the Close-OK method.

        RULE:

            When a server receives the Close method from a client it
            MUST delete all server-side resources associated with the
            client's context.  A client CANNOT reconnect to a context
            after sending or receiving a Close method.

        PARAMETERS:
            reply_code: short

                The reply code. The AMQ reply codes are defined in AMQ
                RFC 011.

            reply_text: shortstr

                The localised reply text.  This text can be logged as an
                aid to resolving issues.

            class_id: short

                failing method class

                When the close is provoked by a method exception, this
                is the class of the method.

            method_id: short

                failing method ID

                When the close is provoked by a method exception, this
                is the ID of the method.

        """
        self._x_close_ok()
        raise error_for_code(reply_code, reply_text,
                             (class_id, method_id), ConnectionError)

    def _x_close_ok(self):
        """Confirm a connection close

        This method confirms a Connection.Close method and tells the
        recipient that it is safe to release resources for the
        connection and close the socket.

        RULE:

            A peer that detects a socket closure without having
            received a Close-Ok handshake method SHOULD log the error.

        """
        self.send_method(spec.Connection.CloseOk, callback=self._on_close_ok)

    def _on_close_ok(self):
        """Confirm a connection close

        This method confirms a Connection.Close method and tells the
        recipient that it is safe to release resources for the
        connection and close the socket.

        RULE:

            A peer that detects a socket closure without having
            received a Close-Ok handshake method SHOULD log the error.

        """
        self.collect()

    def _on_blocked(self):
        """RabbitMQ Extension."""
        reason = 'connection blocked, see broker logs'
        if self.on_blocked:
            return self.on_blocked(reason)

    def _on_unblocked(self):
        if self.on_unblocked:
            return self.on_unblocked()

    def send_heartbeat(self):
        try:
            self.frame_writer.send((8, 0, None, None, None))
        except StopIteration:
            raise RecoverableConnectionError('connection already closed')

    def heartbeat_tick(self, rate=2):
        """Send heartbeat packets, if necessary, and fail if none have been
        received recently.  This should be called frequently, on the order of
        once per second.

        :keyword rate: Ignored
        """
        AMQP_LOGGER.debug('heartbeat_tick : for connection %s'
                          % self._connection_id)
        if not self.heartbeat:
            return

        # treat actual data exchange in either direction as a heartbeat
        sent_now = self.bytes_sent
        recv_now = self.bytes_recv
        if self.prev_sent is None or self.prev_sent != sent_now:
            self.last_heartbeat_sent = monotonic()
        if self.prev_recv is None or self.prev_recv != recv_now:
            self.last_heartbeat_received = monotonic()

        mntnc = monotonic()
        AMQP_LOGGER.debug('heartbeat_tick : Prev sent/recv: %s/%s, '
                          'now - %s/%s, monotonic - %s, '
                          'last_heartbeat_sent - %s, heartbeat int. - %s '
                          'for connection %s' %
                          (str(self.prev_sent), str(self.prev_recv),
                           str(sent_now), str(recv_now), str(mntnc),
                           str(self.last_heartbeat_sent),
                           str(self.heartbeat),
                           self._connection_id))

        self.prev_sent, self.prev_recv = sent_now, recv_now

        # send a heartbeat if it's time to do so
        if mntnc > self.last_heartbeat_sent + self.heartbeat:
            AMQP_LOGGER.debug('heartbeat_tick: sending heartbeat for '
                              'connection %s' % self._connection_id)
            self.send_heartbeat()
            self.last_heartbeat_sent = monotonic()

        # if we've missed two intervals' heartbeats, fail; this gives the
        # server enough time to send heartbeats a little late
        if (self.last_heartbeat_received and
                self.last_heartbeat_received + 2 *
                self.heartbeat < monotonic()):
            raise ConnectionForced('Too many heartbeats missed')

    @property
    def sock(self):
        return self.transport.sock

    @property
    def server_capabilities(self):
        return self.server_properties.get('capabilities') or {}
abstract.Connection.register(Connection)<|MERGE_RESOLUTION|>--- conflicted
+++ resolved
@@ -140,11 +140,7 @@
     #: Number of bytes received from socket at the last heartbeat check.
     prev_recv = None  # type: Optional[int]
 
-<<<<<<< HEAD
     _METHODSET = [  # type: List[spec.method_sig_t]
-=======
-    _METHODS = {
->>>>>>> 9167f656
         spec.method(spec.Connection.Start, 'ooFSS'),
         spec.method(spec.Connection.OpenOk),
         spec.method(spec.Connection.Secure, 's'),
@@ -153,14 +149,9 @@
         spec.method(spec.Connection.Blocked),
         spec.method(spec.Connection.Unblocked),
         spec.method(spec.Connection.CloseOk),
-<<<<<<< HEAD
     ]
 
     _METHODS = {m.method_sig: m for m in _METHODSET}  # type: MethodSigMethodMapping
-=======
-    }
-    _METHODS = {m.method_sig: m for m in _METHODS}
->>>>>>> 9167f656
 
     connection_errors = (  # type: Tuple[Exception]
         ConnectionError,
