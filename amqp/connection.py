"""AMQP Connections"""
# Copyright (C) 2007-2008 Barry Pederson <bp@barryp.org>
#
# This library is free software; you can redistribute it and/or
# modify it under the terms of the GNU Lesser General Public
# License as published by the Free Software Foundation; either
# version 2.1 of the License, or (at your option) any later version.
#
# This library is distributed in the hope that it will be useful,
# but WITHOUT ANY WARRANTY; without even the implied warranty of
# MERCHANTABILITY or FITNESS FOR A PARTICULAR PURPOSE.  See the GNU
# Lesser General Public License for more details.
#
# You should have received a copy of the GNU Lesser General Public
# License along with this library; if not, write to the Free Software
# Foundation, Inc., 51 Franklin Street, Fifth Floor, Boston, MA  02110-1301
from __future__ import absolute_import

import logging
import socket
import uuid

from array import array
from io import BytesIO
try:
    from ssl import SSLError
except ImportError:
    class SSLError(Exception):  # noqa
        pass

from . import __version__
from . import spec
from .abstract_channel import AbstractChannel
from .channel import Channel
from .exceptions import (
    ChannelError, ResourceError,
    ConnectionForced, ConnectionError, error_for_code,
    RecoverableConnectionError, RecoverableChannelError,
)
from .five import range, values, monotonic
from .method_framing import frame_handler, frame_writer
from .promise import ensure_promise
from .serialization import _write_table
from .transport import create_transport

START_DEBUG_FMT = """
Start from server, version: %d.%d, properties: %s, mechanisms: %s, locales: %s
""".strip()

__all__ = ['Connection']

#
# Client property info that gets sent to the server on connection startup
#
LIBRARY_PROPERTIES = {
    'product': 'py-amqp',
    'product_version': __version__,
    'capabilities': {},
}

AMQP_LOGGER = logging.getLogger('amqp')


class Connection(AbstractChannel):
    """The connection class provides methods for a client to establish a
    network connection to a server, and for both peers to operate the
    connection thereafter.

    GRAMMAR::

        connection          = open-connection *use-connection close-connection
        open-connection     = C:protocol-header
                              S:START C:START-OK
                              *challenge
                              S:TUNE C:TUNE-OK
                              C:OPEN S:OPEN-OK
        challenge           = S:SECURE C:SECURE-OK
        use-connection      = *channel
        close-connection    = C:CLOSE S:CLOSE-OK
                            / S:CLOSE C:CLOSE-OK

    """
    Channel = Channel

    #: Final heartbeat interval value (in float seconds) after negotiation
    heartbeat = None

    #: Original heartbeat interval value proposed by client.
    client_heartbeat = None

    #: Original heartbeat interval proposed by server.
    server_heartbeat = None

    #: Time of last heartbeat sent (in monotonic time, if available).
    last_heartbeat_sent = 0

    #: Time of last heartbeat received (in monotonic time, if available).
    last_heartbeat_received = 0

    #: Number of successful writes to socket.
    bytes_sent = 0

    #: Number of successful reads from socket.
    bytes_recv = 0

    #: Number of bytes sent to socket at the last heartbeat check.
    prev_sent = None

    #: Number of bytes received from socket at the last heartbeat check.
    prev_recv = None

    _METHODS = set([
        spec.method(spec.Connection.Start, 'ooFSS'),
        spec.method(spec.Connection.OpenOk),
        spec.method(spec.Connection.Secure, 's'),
        spec.method(spec.Connection.Tune, 'BlB'),
        spec.method(spec.Connection.Close, 'BsBB'),
        spec.method(spec.Connection.Blocked),
        spec.method(spec.Connection.Unblocked),
        spec.method(spec.Connection.CloseOk),
    ])
    _METHODS = dict((m.method_sig, m) for m in _METHODS)

    connection_errors = (
        ConnectionError,
        socket.error,
        IOError,
        OSError,
    )
    channel_errors = (ChannelError,)
    recoverable_connection_errors = (
        RecoverableConnectionError,
        socket.error,
        IOError,
        OSError,
    )
    recoverable_channel_errors = (
        RecoverableChannelError,
    )

    def __init__(self, host='localhost', userid='guest', password='guest',
                 login_method='AMQPLAIN', login_response=None,
                 virtual_host='/', locale='en_US', client_properties=None,
                 ssl=False, connect_timeout=None, channel_max=None,
                 frame_max=None, heartbeat=0, on_open=None, on_blocked=None,
                 on_unblocked=None, confirm_publish=False,
<<<<<<< HEAD
                 on_tune_ok=None, read_timeout=None, write_timeout=None,
                 keepalive_idle=None, keepalive_interval=None,
                 keepalive_count=None, **kwargs):
=======
                 on_tune_ok=None, socket_settings=None, **kwargs):
>>>>>>> dbd3af0e
        """Create a connection to the specified host, which should be
        a 'host[:port]', such as 'localhost', or '1.2.3.4:5672'
        (defaults to 'localhost', if a port is not specified then
        5672 is used)

        If login_response is not specified, one is built up for you from
        userid and password if they are present.

        The 'ssl' parameter may be simply True/False, or for Python >= 2.6
        a dictionary of options to pass to ssl.wrap_socket() such as
        requiring certain certificates.

        The 'socket_settings" parameter is a dictionary defining tcp
        settings which will be applied as socket options.

        """
        self._connection_id = uuid.uuid4().hex
        channel_max = channel_max or 65535
        frame_max = frame_max or 131072
        if (login_response is None) \
                and (userid is not None) \
                and (password is not None):
            login_response = BytesIO()
            _write_table({'LOGIN': userid, 'PASSWORD': password},
                         login_response.write, [])
            # Skip the length at the beginning
            login_response = login_response.getvalue()[4:]

        self.client_properties = dict(
            LIBRARY_PROPERTIES, **client_properties or {}
        )
        self.login_method = login_method
        self.login_response = login_response
        self.locale = locale
        self.virtual_host = virtual_host
        self.on_tune_ok = ensure_promise(on_tune_ok)

        self._handshake_complete = False

        self.channels = {}
        # The connection object itself is treated as channel 0
        super(Connection, self).__init__(self, 0)

        self.transport = None

        # Properties set in the Tune method
        self.channel_max = channel_max
        self.frame_max = frame_max
        self.client_heartbeat = heartbeat

        self.confirm_publish = confirm_publish

        # Callbacks
        self.on_blocked = on_blocked
        self.on_unblocked = on_unblocked
        self.on_open = ensure_promise(on_open)

        self._avail_channel_ids = array('H', range(self.channel_max, 0, -1))

        # Properties set in the Start method
        self.version_major = 0
        self.version_minor = 0
        self.server_properties = {}
        self.mechanisms = []
        self.locales = []

        # Let the transport.py module setup the actual
        # socket connection to the broker.
        #
<<<<<<< HEAD
        self.transport = self.Transport(
            host, connect_timeout, ssl, read_timeout, write_timeout,
            keepalive_idle=keepalive_idle,
            keepalive_interval=keepalive_interval,
            keepalive_count=keepalive_count,
        )
        self.on_inbound_frame = frame_handler(self, self.on_inbound_method)
=======
        self.transport = self.Transport(host, connect_timeout, ssl,
                                        socket_settings)
        self._frame_handler = frame_handler(self, self.on_inbound_method)
>>>>>>> dbd3af0e
        self._frame_writer = frame_writer(self, self.transport)

        self.connect_timeout = connect_timeout
        self.connect()

    def then(self, on_success, on_error=None):
        return self.on_open.then(on_success, on_error)

    def _setup_listeners(self):
        self._callbacks.update({
            spec.Connection.Start: self._on_start,
            spec.Connection.OpenOk: self._on_open_ok,
            spec.Connection.Secure: self._on_secure,
            spec.Connection.Tune: self._on_tune,
            spec.Connection.Close: self._on_close,
            spec.Connection.Blocked: self._on_blocked,
            spec.Connection.Unblocked: self._on_unblocked,
            spec.Connection.CloseOk: self._on_close_ok,
        })

    def connect(self, callback=None):
        while not self._handshake_complete:
            self.drain_events(timeout=self.connect_timeout)

    def _on_start(self, version_major, version_minor, server_properties,
                  mechanisms, locales, argsig='FsSs'):
        client_properties = self.client_properties
        self.version_major = version_major
        self.version_minor = version_minor
        self.server_properties = server_properties
        self.mechanisms = mechanisms.split(' ')
        self.locales = locales.split(' ')
        AMQP_LOGGER.debug(
            START_DEBUG_FMT,
            self.version_major, self.version_minor,
            self.server_properties, self.mechanisms, self.locales,
        )

        scap = server_properties.get('capabilities') or {}

        if scap.get('consumer_cancel_notify'):
            cap = client_properties.setdefault('capabilities', {})
            cap['consumer_cancel_notify'] = True
        if scap.get('connection.blocked'):
            cap = client_properties.setdefault('capabilities', {})
            cap['connection.blocked'] = True

        self.send_method(
            spec.Connection.StartOk, argsig,
            (client_properties, self.login_method,
             self.login_response, self.locale),
        )

    def _on_secure(self, challenge):
        pass

    def _on_tune(self, channel_max, frame_max, server_heartbeat, argsig='BlB'):
        client_heartbeat = self.client_heartbeat or 0
        self.channel_max = channel_max or self.channel_max
        self.frame_max = frame_max or self.frame_max
        self.server_heartbeat = server_heartbeat or 0

        # negotiate the heartbeat interval to the smaller of the
        # specified values
        if self.server_heartbeat == 0 or client_heartbeat == 0:
            self.heartbeat = max(self.server_heartbeat, client_heartbeat)
        else:
            self.heartbeat = min(self.server_heartbeat, client_heartbeat)

        # Ignore server heartbeat if client_heartbeat is disabled
        if not self.client_heartbeat:
            self.heartbeat = 0

        self.send_method(
            spec.Connection.TuneOk, argsig,
            (self.channel_max, self.frame_max, self.heartbeat),
            callback=self._on_tune_sent,
        )

    def _on_tune_sent(self, argsig='ssb'):
        self.send_method(
            spec.Connection.Open, argsig, (self.virtual_host, '', False),
        )

    def _on_open_ok(self):
        self._handshake_complete = True
        self.on_open(self)

    def FIXME(self, *args, **kwargs):
        pass

    def Transport(self, host, connect_timeout,
                  ssl=False, read_timeout=None, write_timeout=None,
                  keepalive_idle=None,
                  keepalive_interval=None,
                  keepalive_count=None):
        return create_transport(
            host, connect_timeout, ssl, read_timeout, write_timeout,
            keepalive_idle=keepalive_idle,
            keepalive_interval=keepalive_interval,
            keepalive_count=keepalive_count,
        )

    @property
    def connected(self):
        return self.transport and self.transport.connected

    def collect(self):
        try:
            self.transport.close()

            temp_list = [x for x in values(self.channels) if x is not self]
            for ch in temp_list:
                ch.collect()
        except socket.error:
            pass  # connection already closed on the other end
        finally:
            self.transport = self.connection = self.channels = None

    def _get_free_channel_id(self):
        try:
            return self._avail_channel_ids.pop()
        except IndexError:
            raise ResourceError(
                'No free channel ids, current={0}, channel_max={1}'.format(
                    len(self.channels), self.channel_max), spec.Channel.open)

    def _claim_channel_id(self, channel_id):
        try:
            return self._avail_channel_ids.remove(channel_id)
        except ValueError:
            raise ConnectionError(
                'Channel %r already open' % (channel_id,))

    def channel(self, channel_id=None, callback=None):
        """Fetch a Channel object identified by the numeric channel_id, or
        create that object if it doesn't already exist."""
        try:
            return self.channels[channel_id]
        except KeyError:
            return self.Channel(self, channel_id, on_open=callback)

    def is_alive(self):
        raise NotImplementedError('Use AMQP heartbeats')

    def inbound_method(self, channel_id, method_sig, payload, content):
        self.channels[channel_id].dispatch_method(method_sig, payload, content)

    def drain_events(self, timeout=None):
        return self.blocking_read(timeout)

    def blocking_read(self, timeout=None):
        read_frame = self.transport.read_frame
        if timeout is None:
            return self.on_inbound_frame(read_frame())

        # XXX use select
        sock = self.sock
        prev = sock.gettimeout()
        if prev != timeout:
            sock.settimeout(timeout)
        try:
            try:
                frame = read_frame()
            except SSLError as exc:
                # http://bugs.python.org/issue10272
                if 'timed out' in str(exc):
                    raise socket.timeout()
                # Non-blocking SSL sockets can throw SSLError
                if 'The operation did not complete' in str(exc):
                    raise socket.timeout()
                raise
            else:
                self.on_inbound_frame(frame)
        finally:
            if prev != timeout:
                sock.settimeout(prev)

    def on_inbound_method(self, channel_id, method_sig, payload, content):
        return self.channels[channel_id].dispatch_method(
            method_sig, payload, content,
        )

    def read_timeout(self, timeout=None):
        if timeout is None:
            return self.method_reader.read_method()

    def close(self, reply_code=0, reply_text='', method_sig=(0, 0),
              argsig='BssBB'):

        """Request a connection close

        This method indicates that the sender wants to close the
        connection. This may be due to internal conditions (e.g. a
        forced shut-down) or due to an error handling a specific
        method, i.e. an exception.  When a close is due to an
        exception, the sender provides the class and method id of the
        method which caused the exception.

        RULE:

            After sending this method any received method except the
            Close-OK method MUST be discarded.

        RULE:

            The peer sending this method MAY use a counter or timeout
            to detect failure of the other peer to respond correctly
            with the Close-OK method.

        RULE:

            When a server receives the Close method from a client it
            MUST delete all server-side resources associated with the
            client's context.  A client CANNOT reconnect to a context
            after sending or receiving a Close method.

        PARAMETERS:
            reply_code: short

                The reply code. The AMQ reply codes are defined in AMQ
                RFC 011.

            reply_text: shortstr

                The localised reply text.  This text can be logged as an
                aid to resolving issues.

            class_id: short

                failing method class

                When the close is provoked by a method exception, this
                is the class of the method.

            method_id: short

                failing method ID

                When the close is provoked by a method exception, this
                is the ID of the method.

        """
        if self.transport is None:
            # already closed
            return

        return self.send_method(
            spec.Connection.Close, argsig,
            (reply_code, reply_text, method_sig[0], method_sig[1]),
            wait=spec.Connection.CloseOk,
        )

    def _on_close(self, reply_code, reply_text, class_id, method_id):
        """Request a connection close

        This method indicates that the sender wants to close the
        connection. This may be due to internal conditions (e.g. a
        forced shut-down) or due to an error handling a specific
        method, i.e. an exception.  When a close is due to an
        exception, the sender provides the class and method id of the
        method which caused the exception.

        RULE:

            After sending this method any received method except the
            Close-OK method MUST be discarded.

        RULE:

            The peer sending this method MAY use a counter or timeout
            to detect failure of the other peer to respond correctly
            with the Close-OK method.

        RULE:

            When a server receives the Close method from a client it
            MUST delete all server-side resources associated with the
            client's context.  A client CANNOT reconnect to a context
            after sending or receiving a Close method.

        PARAMETERS:
            reply_code: short

                The reply code. The AMQ reply codes are defined in AMQ
                RFC 011.

            reply_text: shortstr

                The localised reply text.  This text can be logged as an
                aid to resolving issues.

            class_id: short

                failing method class

                When the close is provoked by a method exception, this
                is the class of the method.

            method_id: short

                failing method ID

                When the close is provoked by a method exception, this
                is the ID of the method.

        """
        self._x_close_ok()
        raise error_for_code(reply_code, reply_text,
                             (class_id, method_id), ConnectionError)

    def _on_blocked(self):
        """RabbitMQ Extension."""
        reason = 'connection blocked, see broker logs'
        if self.on_blocked:
            return self.on_blocked(reason)

    def _on_unblocked(self):
        if self.on_unblocked:
            return self.on_unblocked()

    def _x_close_ok(self):
        """Confirm a connection close

        This method confirms a Connection.Close method and tells the
        recipient that it is safe to release resources for the
        connection and close the socket.

        RULE:

            A peer that detects a socket closure without having
            received a Close-Ok handshake method SHOULD log the error.

        """
        self.send_method(spec.Connection.CloseOk, callback=self.collect)

    def _on_close_ok(self):
        """Confirm a connection close

        This method confirms a Connection.Close method and tells the
        recipient that it is safe to release resources for the
        connection and close the socket.

        RULE:

            A peer that detects a socket closure without having
            received a Close-Ok handshake method SHOULD log the error.

        """
        self.collect()

    def send_heartbeat(self):
        try:
            self._frame_writer.send((8, 0, None, None, None))
        except StopIteration:
            raise RecoverableConnectionError('connection already closed')

    def heartbeat_tick(self, rate=2):
        """Send heartbeat packets, if necessary, and fail if none have been
        received recently.  This should be called frequently, on the order of
        once per second.

        :keyword rate: Ignored
        """
        AMQP_LOGGER.debug('heartbeat_tick : for connection %s'
                          % self._connection_id)
        if not self.heartbeat:
            return

        # treat actual data exchange in either direction as a heartbeat
        sent_now = self.bytes_sent
        recv_now = self.bytes_recv
        if self.prev_sent is None or self.prev_sent != sent_now:
            self.last_heartbeat_sent = monotonic()
        if self.prev_recv is None or self.prev_recv != recv_now:
            self.last_heartbeat_received = monotonic()

        mntnc = monotonic()
        AMQP_LOGGER.debug('heartbeat_tick : Prev sent/recv: %s/%s, '
                          'now - %s/%s, monotonic - %s, '
                          'last_heartbeat_sent - %s, heartbeat int. - %s '
                          'for connection %s' %
                          (str(self.prev_sent), str(self.prev_recv),
                           str(sent_now), str(recv_now), str(mntnc),
                           str(self.last_heartbeat_sent),
                           str(self.heartbeat),
                           self._connection_id))

        self.prev_sent, self.prev_recv = sent_now, recv_now

        # send a heartbeat if it's time to do so
        if mntnc > self.last_heartbeat_sent + self.heartbeat:
            AMQP_LOGGER.debug('heartbeat_tick: sending heartbeat for '
                              'connection %s' % self._connection_id)
            self.send_heartbeat()
            self.last_heartbeat_sent = monotonic()

        # if we've missed two intervals' heartbeats, fail; this gives the
        # server enough time to send heartbeats a little late
        if (self.last_heartbeat_received and
                self.last_heartbeat_received + 2 *
                self.heartbeat < monotonic()):
            raise ConnectionForced('Too many heartbeats missed')

    @property
    def sock(self):
        return self.transport.sock

    @property
    def server_capabilities(self):
        return self.server_properties.get('capabilities') or {}<|MERGE_RESOLUTION|>--- conflicted
+++ resolved
@@ -144,13 +144,8 @@
                  ssl=False, connect_timeout=None, channel_max=None,
                  frame_max=None, heartbeat=0, on_open=None, on_blocked=None,
                  on_unblocked=None, confirm_publish=False,
-<<<<<<< HEAD
                  on_tune_ok=None, read_timeout=None, write_timeout=None,
-                 keepalive_idle=None, keepalive_interval=None,
-                 keepalive_count=None, **kwargs):
-=======
-                 on_tune_ok=None, socket_settings=None, **kwargs):
->>>>>>> dbd3af0e
+                 socket_settings=None, **kwargs):
         """Create a connection to the specified host, which should be
         a 'host[:port]', such as 'localhost', or '1.2.3.4:5672'
         (defaults to 'localhost', if a port is not specified then
@@ -220,19 +215,11 @@
         # Let the transport.py module setup the actual
         # socket connection to the broker.
         #
-<<<<<<< HEAD
         self.transport = self.Transport(
             host, connect_timeout, ssl, read_timeout, write_timeout,
-            keepalive_idle=keepalive_idle,
-            keepalive_interval=keepalive_interval,
-            keepalive_count=keepalive_count,
+            socket_settings=socket_settings,
         )
         self.on_inbound_frame = frame_handler(self, self.on_inbound_method)
-=======
-        self.transport = self.Transport(host, connect_timeout, ssl,
-                                        socket_settings)
-        self._frame_handler = frame_handler(self, self.on_inbound_method)
->>>>>>> dbd3af0e
         self._frame_writer = frame_writer(self, self.transport)
 
         self.connect_timeout = connect_timeout
@@ -326,14 +313,10 @@
 
     def Transport(self, host, connect_timeout,
                   ssl=False, read_timeout=None, write_timeout=None,
-                  keepalive_idle=None,
-                  keepalive_interval=None,
-                  keepalive_count=None):
+                  socket_options=None):
         return create_transport(
             host, connect_timeout, ssl, read_timeout, write_timeout,
-            keepalive_idle=keepalive_idle,
-            keepalive_interval=keepalive_interval,
-            keepalive_count=keepalive_count,
+            socket_options=socket_options,
         )
 
     @property
