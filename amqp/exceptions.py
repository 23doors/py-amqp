--- conflicted
+++ resolved
@@ -14,10 +14,6 @@
 # You should have received a copy of the GNU Lesser General Public
 # License along with this library; if not, write to the Free Software
 # Foundation, Inc., 51 Franklin Street, Fifth Floor, Boston, MA  02110-1301
-<<<<<<< HEAD
-from __future__ import absolute_import, unicode_literals
-=======
->>>>>>> 40c39749
 from struct import pack, unpack
 
 __all__ = [
