"""Convert between bytestreams and higher-level AMQP types.

2007-11-05 Barry Pederson <bp@barryp.org>

"""
# Copyright (C) 2007 Barry Pederson <bp@barryp.org>
#
# This library is free software; you can redistribute it and/or
# modify it under the terms of the GNU Lesser General Public
# License as published by the Free Software Foundation; either
# version 2.1 of the License, or (at your option) any later version.
#
# This library is distributed in the hope that it will be useful,
# but WITHOUT ANY WARRANTY; without even the implied warranty of
# MERCHANTABILITY or FITNESS FOR A PARTICULAR PURPOSE.  See the GNU
# Lesser General Public License for more details.
#
# You should have received a copy of the GNU Lesser General Public
# License along with this library; if not, write to the Free Software
# Foundation, Inc., 51 Franklin Street, Fifth Floor, Boston, MA  02110-1301
from __future__ import absolute_import, unicode_literals

import calendar
import sys

from datetime import datetime
from decimal import Decimal
from io import BytesIO

from .spec import Basic
from .exceptions import FrameSyntaxError
<<<<<<< HEAD
=======
from .five import int_types, long_t, string, string_t, items
from .platform import pack, unpack_from
>>>>>>> 4c382e0f
from .utils import bytes_to_str as pstr_t, str_to_bytes

ftype_t = chr if sys.version_info[0] == 3 else None

ILLEGAL_TABLE_TYPE = """\
    Table type {0!r} not handled by amqp.
"""

ILLEGAL_TABLE_TYPE_WITH_KEY = """\
Table type {0!r} for key {1!r} not handled by amqp. [value: {2!r}]
"""

ILLEGAL_TABLE_TYPE_WITH_VALUE = """\
    Table type {0!r} not handled by amqp. [value: {1!r}]
"""


def _read_item(buf, offset=0, unpack_from=unpack_from, ftype_t=ftype_t):
    ftype = ftype_t(buf[offset]) if ftype_t else buf[offset]
    offset += 1

    # 'S': long string
    if ftype == 'S':
        slen, = unpack_from('>I', buf, offset)
        offset += 4
        val = pstr_t(buf[offset:offset + slen])
        offset += slen
    # 's': short string
    elif ftype == 's':
        slen, = unpack_from('>B', buf, offset)
        offset += 1
        val = pstr_t(buf[offset:offset + slen])
        offset += slen
    # 'b': short-short int
    elif ftype == 'b':
        val, = unpack_from('>B', buf, offset)
        offset += 1
    # 'B': short-short unsigned int
    elif ftype == 'B':
        val, = unpack_from('>b', buf, offset)
        offset += 1
    # 'U': short int
    elif ftype == 'U':
        val, = unpack_from('>h', buf, offset)
        offset += 2
    # 'u': short unsigned int
    elif ftype == 'u':
        val, = unpack_from('>H', buf, offset)
        offset += 2
    # 'I': long int
    elif ftype == 'I':
        val, = unpack_from('>i', buf, offset)
        offset += 4
    # 'i': long unsigned int
    elif ftype == 'i':
        val, = unpack_from('>I', buf, offset)
        offset += 4
    # 'L': long long int
    elif ftype == 'L':
        val, = unpack_from('>q', buf, offset)
        offset += 8
    # 'l': long long unsigned int
    elif ftype == 'l':
        val, = unpack_from('>Q', buf, offset)
        offset += 8
    # 'f': float
    elif ftype == 'f':
        val, = unpack_from('>f', buf, offset)
        offset += 4
    # 'd': double
    elif ftype == 'd':
        val, = unpack_from('>d', buf, offset)
        offset += 8
    # 'D': decimal
    elif ftype == 'D':
        d, = unpack_from('>B', buf, offset)
        offset += 1
        n, = unpack_from('>i', buf, offset)
        offset += 4
        val = Decimal(n) / Decimal(10 ** d)
    # 'F': table
    elif ftype == 'F':
        tlen, = unpack_from('>I', buf, offset)
        offset += 4
        limit = offset + tlen
        val = {}
        while offset < limit:
            keylen, = unpack_from('>B', buf, offset)
            offset += 1
            key = pstr_t(buf[offset:offset + keylen])
            offset += keylen
            val[key], offset = _read_item(buf, offset)
    # 'A': array
    elif ftype == 'A':
        alen, = unpack_from('>I', buf, offset)
        offset += 4
        limit = offset + alen
        val = []
        while offset < limit:
            v, offset = _read_item(buf, offset)
            val.append(v)
    # 't' (bool)
    elif ftype == 't':
        val, = unpack_from('>B', buf, offset)
        val = bool(val)
        offset += 1
    # 'T': timestamp
    elif ftype == 'T':
        val, = unpack_from('>Q', buf, offset)
        offset += 8
        val = datetime.utcfromtimestamp(val)
    # 'V': void
    elif ftype == 'V':
        val = None
    else:
        raise FrameSyntaxError(
            'Unknown value in table: {0!r} ({1!r})'.format(
                ftype, type(ftype)))
    return val, offset


def loads(format, buf, offset=0,
          ord=ord, unpack_from=unpack_from,
          _read_item=_read_item, pstr_t=pstr_t):
    """Deserialize amqp format.

    bit = b
    octet = o
    short = B
    long = l
    long long = L
    float = f
    shortstr = s
    longstr = S
    table = F
    array = A
    timestamp = T
    """
    bitcount = bits = 0

    values = []
    append = values.append
    format = pstr_t(format)

    for p in format:
        if p == 'b':
            if not bitcount:
                bits = ord(buf[offset:offset + 1])
            bitcount = 8
            val = (bits & 1) == 1
            bits >>= 1
            bitcount -= 1
            offset += 1
        elif p == 'o':
            bitcount = bits = 0
            val, = unpack_from('>B', buf, offset)
            offset += 1
        elif p == 'B':
            bitcount = bits = 0
            val, = unpack_from('>H', buf, offset)
            offset += 2
        elif p == 'l':
            bitcount = bits = 0
            val, = unpack_from('>I', buf, offset)
            offset += 4
        elif p == 'L':
            bitcount = bits = 0
            val, = unpack_from('>Q', buf, offset)
            offset += 8
        elif p == 'f':
            bitcount = bits = 0
            val, = unpack_from('>f', buf, offset)
            offset += 4
        elif p == 's':
            bitcount = bits = 0
            slen, = unpack_from('B', buf, offset)
            offset += 1
            val = buf[offset:offset + slen].decode('utf-8')
            offset += slen
        elif p == 'S':
            bitcount = bits = 0
            slen, = unpack_from('>I', buf, offset)
            offset += 4
            val = buf[offset:offset + slen].decode('utf-8')
            offset += slen
        elif p == 'F':
            bitcount = bits = 0
            tlen, = unpack_from('>I', buf, offset)
            offset += 4
            limit = offset + tlen
            val = {}
            while offset < limit:
                keylen, = unpack_from('>B', buf, offset)
                offset += 1
                key = pstr_t(buf[offset:offset + keylen])
                offset += keylen
                val[key], offset = _read_item(buf, offset)
        elif p == 'A':
            bitcount = bits = 0
            alen, = unpack_from('>I', buf, offset)
            offset += 4
            limit = offset + alen
            val = []
            while offset < limit:
                aval, offset = _read_item(buf, offset)
                val.append(aval)
        elif p == 'T':
            bitcount = bits = 0
            val, = unpack_from('>Q', buf, offset)
            offset += 8
            val = datetime.utcfromtimestamp(val)
        else:
            raise FrameSyntaxError(ILLEGAL_TABLE_TYPE.format(p))
        append(val)
    return values, offset


def _flushbits(bits, write, pack=pack):
    if bits:
        write(pack('B' * len(bits), *bits))
        bits[:] = []
    return 0


def dumps(format, values):
    """"Serialize AMQP arguments.

    Notes:
        bit = b
        octet = o
        short = B
        long = l
        long long = L
        shortstr = s
        longstr = S
        table = F
        array = A
    """
    bitcount = 0
    bits = []
    out = BytesIO()
    write = out.write

    format = pstr_t(format)

    for i, val in enumerate(values):
        p = format[i]
        if p == 'b':
            val = 1 if val else 0
            shift = bitcount % 8
            if shift == 0:
                bits.append(0)
            bits[-1] |= (val << shift)
            bitcount += 1
        elif p == 'o':
            bitcount = _flushbits(bits, write)
            write(pack('B', val))
        elif p == 'B':
            bitcount = _flushbits(bits, write)
            write(pack('>H', int(val)))
        elif p == 'l':
            bitcount = _flushbits(bits, write)
            write(pack('>I', val))
        elif p == 'L':
            bitcount = _flushbits(bits, write)
            write(pack('>Q', val))
        elif p == 'f':
            bitcount = _flushbits(bits, write)
            write(pack('>f', val))
        elif p == 's':
            val = val or ''
            bitcount = _flushbits(bits, write)
            if isinstance(val, str):
                val = val.encode('utf-8')
            write(pack('B', len(val)))
            write(val)
        elif p == 'S':
            val = val or ''
            bitcount = _flushbits(bits, write)
            if isinstance(val, str):
                val = val.encode('utf-8')
            write(pack('>I', len(val)))
            write(val)
        elif p == 'F':
            bitcount = _flushbits(bits, write)
            _write_table(val or {}, write, bits)
        elif p == 'A':
            bitcount = _flushbits(bits, write)
            _write_array(val or [], write, bits)
        elif p == 'T':
<<<<<<< HEAD
            write(pack(b'>Q', int(mktime(val.timetuple()))))
=======
            write(pack('>Q', long_t(calendar.timegm(val.utctimetuple()))))
>>>>>>> 4c382e0f
    _flushbits(bits, write)

    return out.getvalue()


def _write_table(d, write, bits, pack=pack):
    out = BytesIO()
    twrite = out.write
    for k, v in d.items():
        if isinstance(k, str):
            k = k.encode('utf-8')
        twrite(pack('B', len(k)))
        twrite(k)
        try:
            _write_item(v, twrite, bits)
        except ValueError:
            raise FrameSyntaxError(
                ILLEGAL_TABLE_TYPE_WITH_KEY.format(type(v), k, v))
    table_data = out.getvalue()
    write(pack('>I', len(table_data)))
    write(table_data)


def _write_array(l, write, bits, pack=pack):
    out = BytesIO()
    awrite = out.write
    for v in l:
        try:
            _write_item(v, awrite, bits)
        except ValueError:
            raise FrameSyntaxError(
                ILLEGAL_TABLE_TYPE_WITH_VALUE.format(type(v), v))
    array_data = out.getvalue()
    write(pack('>I', len(array_data)))
    write(array_data)


def _write_item(v, write, bits, pack=pack,
                str=str, bytes=bytes, bool=bool,
                float=float, int=int, Decimal=Decimal,
                datetime=datetime, dict=dict, list=list, tuple=tuple,
                None_t=None):
    if isinstance(v, (str, bytes)):
        if isinstance(v, str):
            v = v.encode('utf-8')
        write(pack('>cI', b'S', len(v)))
        write(v)
    elif isinstance(v, bool):
        write(pack('>cB', b't', int(v)))
    elif isinstance(v, float):
<<<<<<< HEAD
        write(pack(b'>cd', b'd', v))
    elif isinstance(v, int):
=======
        write(pack('>cd', b'd', v))
    elif isinstance(v, int_types):
>>>>>>> 4c382e0f
        if v > 2147483647 or v < -2147483647:
            write(pack('>cq', b'L', v))
        else:
            write(pack('>ci', b'I', v))
    elif isinstance(v, Decimal):
        sign, digits, exponent = v.as_tuple()
        v = 0
        for d in digits:
            v = (v * 10) + d
        if sign:
            v = -v
        write(pack('>cBi', b'D', -exponent, v))
    elif isinstance(v, datetime):
<<<<<<< HEAD
        write(pack(b'>cQ', b'T', int(calendar.timegm(v.utctimetuple()))))
=======
        write(
            pack('>cQ', b'T', long_t(calendar.timegm(v.utctimetuple()))))
>>>>>>> 4c382e0f
    elif isinstance(v, dict):
        write(b'F')
        _write_table(v, write, bits)
    elif isinstance(v, (list, tuple)):
        write(b'A')
        _write_array(v, write, bits)
    elif v is None_t:
        write(b'V')
    else:
        raise ValueError()


def decode_properties_basic(buf, offset=0,
                            unpack_from=unpack_from, pstr_t=pstr_t):
    """Decode basic properties."""
    properties = {}

    flags, = unpack_from('>H', buf, offset)
    offset += 2

    if flags & 0x8000:
        slen, = unpack_from('>B', buf, offset)
        offset += 1
        properties['content_type'] = pstr_t(buf[offset:offset + slen])
        offset += slen
    if flags & 0x4000:
        slen, = unpack_from('>B', buf, offset)
        offset += 1
        properties['content_encoding'] = pstr_t(buf[offset:offset + slen])
        offset += slen
    if flags & 0x2000:
        _f, offset = loads('F', buf, offset)
        properties['application_headers'], = _f
    if flags & 0x1000:
        properties['delivery_mode'], = unpack_from('>B', buf, offset)
        offset += 1
    if flags & 0x0800:
        properties['priority'], = unpack_from('>B', buf, offset)
        offset += 1
    if flags & 0x0400:
        slen, = unpack_from('>B', buf, offset)
        offset += 1
        properties['correlation_id'] = pstr_t(buf[offset:offset + slen])
        offset += slen
    if flags & 0x0200:
        slen, = unpack_from('>B', buf, offset)
        offset += 1
        properties['reply_to'] = pstr_t(buf[offset:offset + slen])
        offset += slen
    if flags & 0x0100:
        slen, = unpack_from('>B', buf, offset)
        offset += 1
        properties['expiration'] = pstr_t(buf[offset:offset + slen])
        offset += slen
    if flags & 0x0080:
        slen, = unpack_from('>B', buf, offset)
        offset += 1
        properties['message_id'] = pstr_t(buf[offset:offset + slen])
        offset += slen
    if flags & 0x0040:
        properties['timestamp'], = unpack_from('>Q', buf, offset)
        offset += 8
    if flags & 0x0020:
        slen, = unpack_from('>B', buf, offset)
        offset += 1
        properties['type'] = pstr_t(buf[offset:offset + slen])
        offset += slen
    if flags & 0x0010:
        slen, = unpack_from('>B', buf, offset)
        offset += 1
        properties['user_id'] = pstr_t(buf[offset:offset + slen])
        offset += slen
    if flags & 0x0008:
        slen, = unpack_from('>B', buf, offset)
        offset += 1
        properties['app_id'] = pstr_t(buf[offset:offset + slen])
        offset += slen
    if flags & 0x0004:
        slen, = unpack_from('>B', buf, offset)
        offset += 1
        properties['cluster_id'] = pstr_t(buf[offset:offset + slen])
        offset += slen
    return properties, offset


PROPERTY_CLASSES = {
    Basic.CLASS_ID: decode_properties_basic,
}


class GenericContent:
    """Abstract base class for AMQP content.

    Subclasses should override the PROPERTIES attribute.
    """

    CLASS_ID = None
    PROPERTIES = [('dummy', 's')]

    def __init__(self, frame_method=None, frame_args=None, **props):
        self.frame_method = frame_method
        self.frame_args = frame_args

        self.properties = props
        self._pending_chunks = []
        self.body_received = 0
        self.body_size = 0
        self.ready = False

    def __getattr__(self, name):
        # Look for additional properties in the 'properties'
        # dictionary, and if present - the 'delivery_info' dictionary.
        if name == '__setstate__':
            # Allows pickling/unpickling to work
            raise AttributeError('__setstate__')

        if name in self.properties:
            return self.properties[name]
        raise AttributeError(name)

    def _load_properties(self, class_id, buf, offset=0,
                         classes=PROPERTY_CLASSES, unpack_from=unpack_from):
        """Load AMQP properties.

        Given the raw bytes containing the property-flags and property-list
        from a content-frame-header, parse and insert into a dictionary
        stored in this object as an attribute named 'properties'.
        """
        # Read 16-bit shorts until we get one with a low bit set to zero
        props, offset = classes[class_id](buf, offset)
        self.properties = props
        return offset

    def _serialize_properties(self):
        """Serialize AMQP properties.

        Serialize the 'properties' attribute (a dictionary) into
        the raw bytes making up a set of property flags and a
        property list, suitable for putting into a content frame header.
        """
        shift = 15
        flag_bits = 0
        flags = []
        sformat, svalues = [], []
        props = self.properties
        props.setdefault('content_encoding', 'utf-8')
        for key, proptype in self.PROPERTIES:
            val = props.get(key, None)
            if val is not None:
                if shift == 0:
                    flags.append(flag_bits)
                    flag_bits = 0
                    shift = 15

                flag_bits |= (1 << shift)
                if proptype != 'bit':
                    sformat.append(str_to_bytes(proptype))
                    svalues.append(val)

            shift -= 1
        flags.append(flag_bits)
        result = BytesIO()
        write = result.write
        for flag_bits in flags:
            write(pack('>H', flag_bits))
        write(dumps(b''.join(sformat), svalues))

        return result.getvalue()

    def inbound_header(self, buf, offset=0):
        class_id, self.body_size = unpack_from('>HxxQ', buf, offset)
        offset += 12
        self._load_properties(class_id, buf, offset)
        if not self.body_size:
            self.ready = True
        return offset

    def inbound_body(self, buf):
        chunks = self._pending_chunks
        self.body_received += len(buf)
        if self.body_received >= self.body_size:
            if chunks:
                chunks.append(buf)
                self.body = bytes().join(chunks)
                chunks[:] = []
            else:
                self.body = buf
            self.ready = True
        else:
            chunks.append(buf)<|MERGE_RESOLUTION|>--- conflicted
+++ resolved
@@ -21,22 +21,15 @@
 from __future__ import absolute_import, unicode_literals
 
 import calendar
-import sys
 
 from datetime import datetime
 from decimal import Decimal
 from io import BytesIO
+from struct import pack, unpack_from
 
 from .spec import Basic
 from .exceptions import FrameSyntaxError
-<<<<<<< HEAD
-=======
-from .five import int_types, long_t, string, string_t, items
-from .platform import pack, unpack_from
->>>>>>> 4c382e0f
 from .utils import bytes_to_str as pstr_t, str_to_bytes
-
-ftype_t = chr if sys.version_info[0] == 3 else None
 
 ILLEGAL_TABLE_TYPE = """\
     Table type {0!r} not handled by amqp.
@@ -51,8 +44,8 @@
 """
 
 
-def _read_item(buf, offset=0, unpack_from=unpack_from, ftype_t=ftype_t):
-    ftype = ftype_t(buf[offset]) if ftype_t else buf[offset]
+def _read_item(buf, offset=0, unpack_from=unpack_from, chr=chr):
+    ftype = chr(buf[offset])
     offset += 1
 
     # 'S': long string
@@ -324,11 +317,7 @@
             bitcount = _flushbits(bits, write)
             _write_array(val or [], write, bits)
         elif p == 'T':
-<<<<<<< HEAD
-            write(pack(b'>Q', int(mktime(val.timetuple()))))
-=======
-            write(pack('>Q', long_t(calendar.timegm(val.utctimetuple()))))
->>>>>>> 4c382e0f
+            write(pack('>Q', int(calendar.timegm(val.utctimetuple()))))
     _flushbits(bits, write)
 
     return out.getvalue()
@@ -379,13 +368,8 @@
     elif isinstance(v, bool):
         write(pack('>cB', b't', int(v)))
     elif isinstance(v, float):
-<<<<<<< HEAD
         write(pack(b'>cd', b'd', v))
     elif isinstance(v, int):
-=======
-        write(pack('>cd', b'd', v))
-    elif isinstance(v, int_types):
->>>>>>> 4c382e0f
         if v > 2147483647 or v < -2147483647:
             write(pack('>cq', b'L', v))
         else:
@@ -399,12 +383,7 @@
             v = -v
         write(pack('>cBi', b'D', -exponent, v))
     elif isinstance(v, datetime):
-<<<<<<< HEAD
         write(pack(b'>cQ', b'T', int(calendar.timegm(v.utctimetuple()))))
-=======
-        write(
-            pack('>cQ', b'T', long_t(calendar.timegm(v.utctimetuple()))))
->>>>>>> 4c382e0f
     elif isinstance(v, dict):
         write(b'F')
         _write_table(v, write, bits)
