--- conflicted
+++ resolved
@@ -14,21 +14,8 @@
 # You should have received a copy of the GNU Lesser General Public
 # License along with this library; if not, write to the Free Software
 # Foundation, Inc., 51 Franklin Street, Fifth Floor, Boston, MA  02110-1301
+import re
 from typing import NamedTuple
-
-<<<<<<< HEAD
-import re
-=======
-version_info_t = NamedTuple('version_info_t', [
-    ('major', int),
-    ('minor', int),
-    ('micro', int),
-    ('releaselevel', str),
-    ('serial', str),
-])
->>>>>>> 40c39749
-
-from collections import namedtuple
 
 __version__ = '2.1.4'
 __author__ = 'Barry Pederson'
@@ -39,9 +26,13 @@
 
 # -eof meta-
 
-version_info_t = namedtuple('version_info_t', (
-    'major', 'minor', 'micro', 'releaselevel', 'serial',
-))
+version_info_t = NamedTuple('version_info_t', [
+    ('major', int),
+    ('minor', int),
+    ('micro', int),
+    ('releaselevel', str),
+    ('serial', str),
+])
 
 # bumpversion can only search for {current_version}
 # so we have to parse the version here.
