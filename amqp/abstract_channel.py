--- conflicted
+++ resolved
@@ -14,11 +14,7 @@
 # You should have received a copy of the GNU Lesser General Public
 # License along with this library; if not, write to the Free Software
 # Foundation, Inc., 51 Franklin Street, Fifth Floor, Boston, MA  02110-1301
-<<<<<<< HEAD
-from __future__ import absolute_import, unicode_literals
 import typing
-=======
->>>>>>> 40c39749
 from vine import ensure_promise, promise
 from .exceptions import AMQPNotImplementedError, RecoverableConnectionError
 from .serialization import dumps, loads
@@ -26,17 +22,11 @@
 __all__ = ['ChannelBase']
 
 
-<<<<<<< HEAD
-class AbstractChannel:
+class ChannelBase:
     """Superclass for Connection and Channel.
 
     The connection is treated as channel 0, then comes
     user-created channel objects.
-=======
-class ChannelBase:
-    """Superclass for both the Connection, which is treated
-    as channel 0, and other user-created Channel objects.
->>>>>>> 40c39749
 
     The subclasses must have a _METHOD_MAP class property, mapping
     between AMQP method signatures and Python methods.
