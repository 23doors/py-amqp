"""Code common to Connection and Channel objects."""
# Copyright (C) 2007-2008 Barry Pederson <bp@barryp.org>)
#
# This library is free software; you can redistribute it and/or
# modify it under the terms of the GNU Lesser General Public
# License as published by the Free Software Foundation; either
# version 2.1 of the License, or (at your option) any later version.
#
# This library is distributed in the hope that it will be useful,
# but WITHOUT ANY WARRANTY; without even the implied warranty of
# MERCHANTABILITY or FITNESS FOR A PARTICULAR PURPOSE.  See the GNU
# Lesser General Public License for more details.
#
# You should have received a copy of the GNU Lesser General Public
# License along with this library; if not, write to the Free Software
# Foundation, Inc., 51 Franklin Street, Fifth Floor, Boston, MA  02110-1301
from __future__ import absolute_import, unicode_literals
import typing
from vine import ensure_promise, promise
from .exceptions import AMQPNotImplementedError, RecoverableConnectionError
from .serialization import dumps, loads

__all__ = ['AbstractChannel']


<<<<<<< HEAD
class AbstractChannel:
    """Superclass for both the Connection, which is treated
    as channel 0, and other user-created Channel objects.
=======
class AbstractChannel(object):
    """Superclass for Connection and Channel.

    The connection is treated as channel 0, then comes
    user-created channel objects.
>>>>>>> 4c382e0f

    The subclasses must have a _METHOD_MAP class property, mapping
    between AMQP method signatures and Python methods.
    """

    def __init__(self, connection, channel_id):
        self.connection = connection
        self.channel_id = channel_id
        connection.channels[channel_id] = self
        self.method_queue = []  # Higher level queue for methods
        self.auto_decode = False
        self._pending = {}
        self._callbacks = {}

        self._setup_listeners()

    def __enter__(self):
        return self

    def __exit__(self, *exc_info):
        self.close()

    async def send_method(self, sig,
                          format=None, args=None, content=None,
                          wait=None, callback=None, returns_tuple=False):
        p = promise()
        conn = self.connection
        if conn is None:
            raise RecoverableConnectionError('connection already closed')
        args = dumps(format, args) if format else ''
        try:
<<<<<<< HEAD
            await conn.frame_writer(
                1, self.channel_id, sig, args, content)
=======
            conn.frame_writer(1, self.channel_id, sig, args, content)
>>>>>>> 4c382e0f
        except StopIteration:
            raise RecoverableConnectionError('connection already closed')

        # TODO temp: callback should be after write_method ... ;)
        p()
        if callback:
            cbret = callback()
            if isinstance(cbret, typing.Coroutine):
                await cbret
        if wait:
            return await self.wait(wait, returns_tuple=returns_tuple)
        return p

<<<<<<< HEAD
    async def close(self):
        """Close this Channel or Connection"""
=======
    def close(self):
        """Close this Channel or Connection."""
>>>>>>> 4c382e0f
        raise NotImplementedError('Must be overriden in subclass')

    async def wait(self, method,
                   callback=None, timeout=None, returns_tuple=False):
        p = ensure_promise(callback)
        pending = self._pending
        prev_p = []
        if not isinstance(method, list):
            method = [method]

        for m in method:
            prev_p.append(pending.get(m))
            pending[m] = p

        try:
            while not p.ready:
                await self.connection.drain_events(timeout=timeout)

            if p.value:
                args, kwargs = p.value
                return args if returns_tuple else (args and args[0])
        finally:
            for i, m in enumerate(method):
                if prev_p[i] is not None:
                    pending[m] = prev_p[i]
                else:
                    pending.pop(m, None)

    async def dispatch_method(self, method_sig, payload, content):
        if content and \
                self.auto_decode and \
                hasattr(content, 'content_encoding'):
            try:
                content.body = content.body.decode(content.content_encoding)
            except Exception:
                pass

        try:
            amqp_method = self._METHODS[method_sig]
        except KeyError:
            raise AMQPNotImplementedError(
                'Unknown AMQP method {0!r}'.format(method_sig))

        try:
            listeners = [self._callbacks[method_sig]]
        except KeyError:
            listeners = None
        try:
            one_shot = self._pending.pop(method_sig)
        except KeyError:
            if not listeners:
                return
        else:
            if listeners is None:
                listeners = [one_shot]
            else:
                listeners.append(one_shot)

        args = []
        if amqp_method.args:
            args, _ = loads(amqp_method.args, payload, 4)
        if amqp_method.content:
            args.append(content)

        for listener in listeners:
            lisret = listener(*args)
            if isinstance(lisret, typing.Coroutine):
                await lisret

    #: Placeholder, the concrete implementations will have to
    #: supply their own versions of _METHOD_MAP
    _METHODS = {}<|MERGE_RESOLUTION|>--- conflicted
+++ resolved
@@ -23,17 +23,11 @@
 __all__ = ['AbstractChannel']
 
 
-<<<<<<< HEAD
 class AbstractChannel:
-    """Superclass for both the Connection, which is treated
-    as channel 0, and other user-created Channel objects.
-=======
-class AbstractChannel(object):
     """Superclass for Connection and Channel.
 
     The connection is treated as channel 0, then comes
     user-created channel objects.
->>>>>>> 4c382e0f
 
     The subclasses must have a _METHOD_MAP class property, mapping
     between AMQP method signatures and Python methods.
@@ -65,12 +59,7 @@
             raise RecoverableConnectionError('connection already closed')
         args = dumps(format, args) if format else ''
         try:
-<<<<<<< HEAD
-            await conn.frame_writer(
-                1, self.channel_id, sig, args, content)
-=======
-            conn.frame_writer(1, self.channel_id, sig, args, content)
->>>>>>> 4c382e0f
+            await conn.frame_writer(1, self.channel_id, sig, args, content)
         except StopIteration:
             raise RecoverableConnectionError('connection already closed')
 
@@ -84,13 +73,8 @@
             return await self.wait(wait, returns_tuple=returns_tuple)
         return p
 
-<<<<<<< HEAD
     async def close(self):
-        """Close this Channel or Connection"""
-=======
-    def close(self):
         """Close this Channel or Connection."""
->>>>>>> 4c382e0f
         raise NotImplementedError('Must be overriden in subclass')
 
     async def wait(self, method,
