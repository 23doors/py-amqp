"""Convert between frames and higher-level AMQP methods."""
# Copyright (C) 2007-2008 Barry Pederson <bp@barryp.org>
#
# This library is free software; you can redistribute it and/or
# modify it under the terms of the GNU Lesser General Public
# License as published by the Free Software Foundation; either
# version 2.1 of the License, or (at your option) any later version.
#
# This library is distributed in the hope that it will be useful,
# but WITHOUT ANY WARRANTY; without even the implied warranty of
# MERCHANTABILITY or FITNESS FOR A PARTICULAR PURPOSE.  See the GNU
# Lesser General Public License for more details.
#
# You should have received a copy of the GNU Lesser General Public
# License along with this library; if not, write to the Free Software
# Foundation, Inc., 51 Franklin Street, Fifth Floor, Boston, MA  02110-1301
from collections import defaultdict
from struct import pack, unpack_from, pack_into

from . import spec
from .basic_message import Message
from .exceptions import UnexpectedFrame
<<<<<<< HEAD
from .utils import str_to_bytes

__all__ = ['frame_handler', 'frame_writer']

#: Set of methods that require both a content frame and a body frame.
_CONTENT_METHODS = frozenset([
=======
from .utils import coro, str_to_bytes

__all__ = ['frame_handler', 'frame_writer']

#: set of methods that require both a content frame and a body frame.
_CONTENT_METHODS = frozenset([  # type: frozenset[method_sig_t]
>>>>>>> 40c39749
    spec.Basic.Return,
    spec.Basic.Deliver,
    spec.Basic.GetOk,
])


<<<<<<< HEAD
#: Number of bytes reserved for protocol in a content frame.
#: We use this to calculate when a frame exceeeds the max frame size,
#: and if it does not the message will fit into the preallocated buffer.
FRAME_OVERHEAD = 40


def frame_handler(connection, callback,
                  unpack_from=unpack_from, content_methods=_CONTENT_METHODS):
    """Create closure that reads frames."""
=======
FrameHandlerCallback = Callable[[AbstractChannel, int, str, bytes], None]
FrameWriterSend = Tuple[
    int, int, method_sig_t, bytes, Optional[AbstractMessage]]
FrameWriterGen = Generator[None, FrameWriterSend, None]


def frame_handler(
        connection: AbstractConnection,
        callback: FrameHandlerCallback,
        unpack_from: Callable=unpack_from,
        content_methods: Set[method_sig_t]=_CONTENT_METHODS
        ) -> Callable[[Frame], None]:
>>>>>>> 40c39749
    expected_types = defaultdict(lambda: 1)
    partial_messages = {}

    async def on_frame(frame):
        frame_type, channel, buf = frame
        connection.bytes_recv += 1
        if frame_type not in (expected_types[channel], 8):
            raise UnexpectedFrame(
                'Received frame {0} while expecting type: {1}'.format(
                    frame_type, expected_types[channel]),
            )
        elif frame_type == 1:
            method_sig = unpack_from('>HH', buf, 0)

            if method_sig in content_methods:
                # Save what we've got so far and wait for the content-header
                partial_messages[channel] = Message(
                    frame_method=method_sig, frame_args=buf,
                )
                expected_types[channel] = 2
            else:
                await callback(channel, method_sig, buf, None)

        elif frame_type == 2:
            msg = partial_messages[channel]
            msg.inbound_header(buf)

            if msg.ready:
                # bodyless message, we're done
                expected_types[channel] = 1
                partial_messages.pop(channel, None)
                await callback(channel, msg.frame_method, msg.frame_args, msg)
            else:
                # wait for the content-body
                expected_types[channel] = 3
        elif frame_type == 3:
            msg = partial_messages[channel]
            msg.inbound_body(buf)
            if msg.ready:
                expected_types[channel] = 1
                partial_messages.pop(channel, None)
                await callback(channel, msg.frame_method, msg.frame_args, msg)
        elif frame_type == 8:
            # bytes_recv already updated
            pass

    return on_frame


<<<<<<< HEAD
def frame_writer(connection, transport,
                 pack=pack, pack_into=pack_into, range=range, len=len,
                 bytes=bytes, str_to_bytes=str_to_bytes):
    """Create closure that writes frames."""
=======
@coro
def frame_writer(connection: AbstractConnection,
                 transport: AbstractTransport,
                 pack: Callable=pack,
                 pack_into: Callable=pack_into,
                 range: Callable=range,
                 len: Callable=len,
                 bytes: Callable=bytes,
                 str_to_bytes: Callable=str_to_bytes) -> FrameWriterGen:
>>>>>>> 40c39749
    write = transport.write
    flush_write_buffer = transport.flush_write_buffer

    # memoryview first supported in Python 2.7
    # Initial support was very shaky, so could be we have to
    # check for a bugfix release.
    buf = bytearray(connection.frame_max - 8)
    view = memoryview(buf)

    async def write_frame(type_, channel, method_sig, args, content):

        chunk_size = connection.frame_max - 8
        offset = 0
        properties = None
        args = str_to_bytes(args)
        if content:
            properties = content._serialize_properties()
            body = content.body
            bodylen = len(body)
            framelen = (
                len(args) +
                (len(properties) or 0) +
                bodylen +
                FRAME_OVERHEAD
            )
            bigbody = framelen > chunk_size
        else:
            body, bodylen, bigbody = None, 0, 0

        if bigbody:
            # ## SLOW: string copy and write for every frame
            frame = (b''.join([pack('>HH', *method_sig), args])
                     if type_ == 1 else b'')  # encode method frame
            framelen = len(frame)
            write(pack('>BHI%dsB' % framelen,
                       type_, channel, framelen, frame, 0xce))
            if body:
                frame = b''.join([
                    pack('>HHQ', method_sig[0], 0, len(body)),
                    properties,
                ])
                framelen = len(frame)
                write(pack('>BHI%dsB' % framelen,
                           2, channel, framelen, frame, 0xce))

                for i in range(0, bodylen, chunk_size):
                    frame = body[i:i + chunk_size]
                    framelen = len(frame)
                    write(pack('>BHI%dsB' % framelen,
                               3, channel, framelen,
                               str_to_bytes(frame), 0xce))

        else:
            # ## FAST: pack into buffer and single write
            frame = (b''.join([pack('>HH', *method_sig), args])
                     if type_ == 1 else b'')
            framelen = len(frame)
            pack_into('>BHI%dsB' % framelen, buf, offset,
                      type_, channel, framelen, frame, 0xce)
            offset += 8 + framelen
            if body:
                frame = b''.join([
                    pack('>HHQ', method_sig[0], 0, len(body)),
                    properties,
                ])
                framelen = len(frame)

                pack_into('>BHI%dsB' % framelen, buf, offset,
                          2, channel, framelen, frame, 0xce)
                offset += 8 + framelen

                framelen = len(body)
                pack_into('>BHI%dsB' % framelen, buf, offset,
                          3, channel, framelen, str_to_bytes(body), 0xce)
                offset += 8 + framelen

            write(view[:offset])

        await flush_write_buffer()
        connection.bytes_sent += 1
    return write_frame<|MERGE_RESOLUTION|>--- conflicted
+++ resolved
@@ -16,55 +16,44 @@
 # Foundation, Inc., 51 Franklin Street, Fifth Floor, Boston, MA  02110-1301
 from collections import defaultdict
 from struct import pack, unpack_from, pack_into
-
+from typing import Any, Callable, Optional, Set, Tuple
+from .abstract import (
+    AbstractChannel, AbstractConnection, AbstractMessage, AbstractTransport,
+)
 from . import spec
 from .basic_message import Message
 from .exceptions import UnexpectedFrame
-<<<<<<< HEAD
 from .utils import str_to_bytes
+
+if 0:
+    from .transport import Frame
 
 __all__ = ['frame_handler', 'frame_writer']
 
 #: Set of methods that require both a content frame and a body frame.
 _CONTENT_METHODS = frozenset([
-=======
-from .utils import coro, str_to_bytes
-
-__all__ = ['frame_handler', 'frame_writer']
-
-#: set of methods that require both a content frame and a body frame.
-_CONTENT_METHODS = frozenset([  # type: frozenset[method_sig_t]
->>>>>>> 40c39749
     spec.Basic.Return,
     spec.Basic.Deliver,
     spec.Basic.GetOk,
 ])
 
 
-<<<<<<< HEAD
 #: Number of bytes reserved for protocol in a content frame.
 #: We use this to calculate when a frame exceeeds the max frame size,
 #: and if it does not the message will fit into the preallocated buffer.
 FRAME_OVERHEAD = 40
 
-
-def frame_handler(connection, callback,
-                  unpack_from=unpack_from, content_methods=_CONTENT_METHODS):
-    """Create closure that reads frames."""
-=======
 FrameHandlerCallback = Callable[[AbstractChannel, int, str, bytes], None]
 FrameWriterSend = Tuple[
-    int, int, method_sig_t, bytes, Optional[AbstractMessage]]
-FrameWriterGen = Generator[None, FrameWriterSend, None]
+    int, int, spec.method_sig_t, bytes, Optional[AbstractMessage]]
 
 
 def frame_handler(
         connection: AbstractConnection,
         callback: FrameHandlerCallback,
-        unpack_from: Callable=unpack_from,
-        content_methods: Set[method_sig_t]=_CONTENT_METHODS
-        ) -> Callable[[Frame], None]:
->>>>>>> 40c39749
+        content_methods: Set[spec.method_sig_t] = _CONTENT_METHODS,
+        unpack_from: Callable = unpack_from) -> Callable[[Frame], None]:
+    """Create closure that reads frames."""
     expected_types = defaultdict(lambda: 1)
     partial_messages = {}
 
@@ -114,22 +103,15 @@
     return on_frame
 
 
-<<<<<<< HEAD
-def frame_writer(connection, transport,
-                 pack=pack, pack_into=pack_into, range=range, len=len,
-                 bytes=bytes, str_to_bytes=str_to_bytes):
-    """Create closure that writes frames."""
-=======
-@coro
 def frame_writer(connection: AbstractConnection,
                  transport: AbstractTransport,
-                 pack: Callable=pack,
-                 pack_into: Callable=pack_into,
-                 range: Callable=range,
-                 len: Callable=len,
-                 bytes: Callable=bytes,
-                 str_to_bytes: Callable=str_to_bytes) -> FrameWriterGen:
->>>>>>> 40c39749
+                 pack: Callable = pack,
+                 pack_into: Callable = pack_into,
+                 range: Callable = range,
+                 len: Callable = len,
+                 bytes: Any = bytes,
+                 str_to_bytes: Callable = str_to_bytes) -> Callable:
+    """Create closure that writes frames."""
     write = transport.write
     flush_write_buffer = transport.flush_write_buffer
 
