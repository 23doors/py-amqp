"""Compatibility utilities."""
from __future__ import absolute_import, unicode_literals

import logging
import sys

# enables celery 3.1.23 to start again
from vine import promise                # noqa
from vine.utils import wraps

try:
    import fcntl
except ImportError:  # pragma: no cover
    fcntl = None   # noqa

try:
    from os import set_cloexec  # Python 3.4?
except ImportError:  # pragma: no cover
    def set_cloexec(fd, cloexec):  # noqa
        """Set flag to close fd after exec."""
        if fcntl is None:
            return
        try:
            FD_CLOEXEC = fcntl.FD_CLOEXEC
        except AttributeError:
            raise NotImplementedError(
                'close-on-exec flag not supported on this platform',
            )
        flags = fcntl.fcntl(fd, fcntl.F_GETFD)
        if cloexec:
            flags |= FD_CLOEXEC
        else:
            flags &= ~FD_CLOEXEC
        return fcntl.fcntl(fd, fcntl.F_SETFD, flags)


def get_errno(exc):
    """Get exception errno (if set).

    Notes:
        :exc:`socket.error` and :exc:`IOError` first got
        the ``.errno`` attribute in Py2.7.
    """
    try:
        return exc.errno
    except AttributeError:
        try:
            # e.args = (errno, reason)
            if isinstance(exc.args, tuple) and len(exc.args) == 2:
                return exc.args[0]
        except AttributeError:
            pass
    return 0


def coro(gen):
    """Decorator to mark generator as a co-routine."""
    @wraps(gen)
    def _boot(*args, **kwargs):
        co = gen(*args, **kwargs)
        next(co)
        return co

    return _boot


<<<<<<< HEAD
def str_to_bytes(s):
    if isinstance(s, str):
        return s.encode()
    return s

def bytes_to_str(s):
    if isinstance(s, bytes):
        return s.decode()
    return s
=======
if is_py3k:  # pragma: no cover

    def str_to_bytes(s):
        """Convert str to bytes."""
        if isinstance(s, str):
            return s.encode()
        return s

    def bytes_to_str(s):
        """Convert bytes to str."""
        if isinstance(s, bytes):
            return s.decode()
        return s
else:

    def str_to_bytes(s):                # noqa
        """Convert str to bytes."""
        if isinstance(s, unicode):
            return s.encode()
        return s

    def bytes_to_str(s):                # noqa
        """Convert bytes to str."""
        return s
>>>>>>> 4c382e0f


class NullHandler(logging.Handler):
    """A logging handler that does nothing."""

    def emit(self, record):
        pass


def get_logger(logger):
<<<<<<< HEAD
    if isinstance(logger, str):
=======
    """Get logger by name."""
    if isinstance(logger, string_t):
>>>>>>> 4c382e0f
        logger = logging.getLogger(logger)
    if not logger.handlers:
        logger.addHandler(NullHandler())
    return logger<|MERGE_RESOLUTION|>--- conflicted
+++ resolved
@@ -2,7 +2,6 @@
 from __future__ import absolute_import, unicode_literals
 
 import logging
-import sys
 
 # enables celery 3.1.23 to start again
 from vine import promise                # noqa
@@ -64,58 +63,28 @@
     return _boot
 
 
-<<<<<<< HEAD
 def str_to_bytes(s):
     if isinstance(s, str):
         return s.encode()
     return s
 
+
 def bytes_to_str(s):
     if isinstance(s, bytes):
         return s.decode()
     return s
-=======
-if is_py3k:  # pragma: no cover
-
-    def str_to_bytes(s):
-        """Convert str to bytes."""
-        if isinstance(s, str):
-            return s.encode()
-        return s
-
-    def bytes_to_str(s):
-        """Convert bytes to str."""
-        if isinstance(s, bytes):
-            return s.decode()
-        return s
-else:
-
-    def str_to_bytes(s):                # noqa
-        """Convert str to bytes."""
-        if isinstance(s, unicode):
-            return s.encode()
-        return s
-
-    def bytes_to_str(s):                # noqa
-        """Convert bytes to str."""
-        return s
->>>>>>> 4c382e0f
 
 
 class NullHandler(logging.Handler):
     """A logging handler that does nothing."""
 
     def emit(self, record):
-        pass
+        ...
 
 
 def get_logger(logger):
-<<<<<<< HEAD
+    """Get logger by name."""
     if isinstance(logger, str):
-=======
-    """Get logger by name."""
-    if isinstance(logger, string_t):
->>>>>>> 4c382e0f
         logger = logging.getLogger(logger)
     if not logger.handlers:
         logger.addHandler(NullHandler())
