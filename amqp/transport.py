--- conflicted
+++ resolved
@@ -95,12 +95,7 @@
 
         if not self.sock:
             # Didn't connect, return the most recent error message
-<<<<<<< HEAD
-            msg = msg or 'getaddrinfo() for {0} is empty list'.format(host)
-            raise socket.error(msg)
-=======
             raise socket.error(last_err)
->>>>>>> 10d4bf53
 
         self.sock.settimeout(None)
         self.sock.setsockopt(SOL_TCP, socket.TCP_NODELAY, 1)
