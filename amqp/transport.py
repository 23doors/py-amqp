--- conflicted
+++ resolved
@@ -14,55 +14,21 @@
 # You should have received a copy of the GNU Lesser General Public
 # License along with this library; if not, write to the Free Software
 # Foundation, Inc., 51 Franklin Street, Fifth Floor, Boston, MA  02110-1301
-<<<<<<< HEAD
-from __future__ import absolute_import, unicode_literals
-
 import asyncio
-import errno
-=======
->>>>>>> 40c39749
 import re
 import socket
 
-<<<<<<< HEAD
-from contextlib import contextmanager
+from contextlib import contextmanager, suppress
+from ssl import SSLError
 from struct import pack, unpack
 from typing import (
-    Any, AnyStr, ByteString, Callable, Mapping, NamedTuple,
+    Any, Callable, Dict, Mapping, NamedTuple, Tuple, Union, cast,
 )
 
 from .exceptions import UnexpectedFrame
 from .types import SSLArg
 from .platform import SOL_TCP, TCP_USER_TIMEOUT, HAS_TCP_USER_TIMEOUT
-from .utils import get_errno, set_cloexec
-
-try:
-    from ssl import SSLError
-except ImportError:  # pragma: no cover
-    class SSLError(Exception):  # noqa
-        """Dummy SSL exception."""
-
-_UNAVAIL = {errno.EAGAIN, errno.EINTR, errno.ENOENT, errno.EWOULDBLOCK}
-=======
-from contextlib import contextmanager, suppress
-from ssl import SSLError
-from struct import unpack
-from typing import (
-    Any, AnyStr, Callable, Dict,
-    Generator, NamedTuple, Tuple, Union, cast,
-)
-
-from .exceptions import UnexpectedFrame
-from .types import Int, SSLArg
 from .utils import set_cloexec
-
-# Jython does not have this attribute
-try:
-    from socket import SOL_TCP
-except ImportError:  # pragma: no cover
-    from socket import IPPROTO_TCP as SOL_TCP  # noqa
-
->>>>>>> 40c39749
 
 AMQP_PORT = 5672
 
@@ -77,9 +43,9 @@
 IPV6_LITERAL = re.compile(r'\[([\.0-9a-f:]+)\](?::(\d+))?')
 
 Frame = NamedTuple('Frame', [
-    ('tuple', Any),
+    ('type', int),
     ('channel', int),
-    ('data', Any),
+    ('data', bytes),
 ])
 
 # available socket options for TCP level
@@ -88,9 +54,7 @@
     'TCP_KEEPIDLE', 'TCP_KEEPINTVL', 'TCP_LINGER2',
     'TCP_MAXSEG', 'TCP_NODELAY', 'TCP_QUICKACK',
     'TCP_SYNCNT', 'TCP_WINDOW_CLAMP',
-<<<<<<< HEAD
-)
-
+}
 
 TCP_OPTS = {
     getattr(socket, opt) for opt in KNOWN_TCP_OPTS if hasattr(socket, opt)
@@ -98,30 +62,15 @@
 DEFAULT_SOCKET_SETTINGS = {
     socket.TCP_NODELAY: 1,
 }
-=======
-}
-TCP_OPTS = [
-    getattr(socket, opt)
-    for opt in KNOWN_TCP_OPTS if hasattr(socket, opt)
-]
-
-Frame = NamedTuple('Frame', [
-    ('type', int),
-    ('channel', int),
-    ('data', bytes),
-])
 
 StructUnpackT = Callable[
     [Union[bytes, str], bytes], Tuple[Any]
 ]
->>>>>>> 40c39749
 
 if HAS_TCP_USER_TIMEOUT:
     KNOWN_TCP_OPTS += ('TCP_USER_TIMEOUT',)
     TCP_OPTS.add(TCP_USER_TIMEOUT)
     DEFAULT_SOCKET_SETTINGS[TCP_USER_TIMEOUT] = 1000
-
-<<<<<<< HEAD
 
 try:
     from socket import TCP_KEEPIDLE, TCP_KEEPINTVL, TCP_KEEPCNT # noqa
@@ -135,11 +84,8 @@
     })
 
 
-def to_host_port(host: str, default: int = AMQP_PORT) -> (str, int):
+def to_host_port(host: str, default: int = AMQP_PORT) -> Tuple[str, int]:
     """Convert hostname:port string to host, port tuple."""
-=======
-def to_host_port(host: str, default: Int=AMQP_PORT) -> Tuple[str, int]:
->>>>>>> 40c39749
     port = default
     m = IPV6_LITERAL.match(host)
     if m:
@@ -156,42 +102,27 @@
 class Transport:
     """Common superclass for TCP and SSL transports"""
 
-<<<<<<< HEAD
     connected = False
     rstream = None
     wstream = None
 
-=======
->>>>>>> 40c39749
     def __init__(self, host: str,
                  connect_timeout: float = None,
                  read_timeout: float = None,
                  write_timeout: float = None,
-<<<<<<< HEAD
                  socket_settings: Mapping = None,
                  raise_on_initial_eintr: bool = True,
                  ssl: SSLArg = None,
-=======
-                 socket_settings: Dict[int, int] = None,
-                 raise_on_initial_eintr: bool = True,
->>>>>>> 40c39749
                  **kwargs) -> None:
         self.connected = True                      # type: bool
         self.sock = None                           # type: socket.socket
         self._read_buffer = EMPTY_BUFFER           # type: bytes
         self.host, self.port = to_host_port(host)  # type: str, int
-<<<<<<< HEAD
         self.connect_timeout = connect_timeout     # type: float
         self.read_timeout = read_timeout           # type: float
         self.write_timeout = write_timeout         # type: float
         self.socket_settings = socket_settings     # type: Mapping
         self.ssl = ssl                             # type: SSLArg
-=======
-        self.connect_timeout = connect_timeout
-        self.read_timeout = read_timeout
-        self.write_timeout = write_timeout
-        self.socket_settings = socket_settings
->>>>>>> 40c39749
         self.raise_on_initial_eintr = raise_on_initial_eintr  # type: bool
 
     async def connect(self) -> None:
@@ -203,11 +134,7 @@
         )
 
     @contextmanager
-<<<<<<< HEAD
     def having_timeout(self, timeout: float) -> Any:
-=======
-    def having_timeout(self, timeout: float) -> Generator:
->>>>>>> 40c39749
         if timeout is None:
             yield self.sock
         else:
@@ -229,7 +156,6 @@
                 if timeout != prev:
                     sock.settimeout(prev)
 
-<<<<<<< HEAD
     async def _connect(self, host: str, port: int, timeout: float) -> None:
         self.rstream, self.wstream = await asyncio.open_connection(
             host=host, port=port, ssl=self.ssl,
@@ -241,35 +167,6 @@
         self.sock = self.wstream.transport._sock
         self.wstream.write(AMQP_PROTOCOL_HEADER)
         await self.wstream.drain()
-=======
-    def _connect(self, host: str, port: int, timeout: float) -> None:
-        entries = socket.getaddrinfo(
-            host, port, 0, socket.SOCK_STREAM, SOL_TCP,
-        )
-        for i, res in enumerate(entries):
-            af, socktype, proto, canonname, sa = res
-            try:
-                self.sock = socket.socket(af, socktype, proto)
-                with suppress(NotImplementedError):
-                    set_cloexec(self.sock, True)
-                self.sock.settimeout(timeout)
-                self.sock.connect(sa)
-            except socket.error:
-                self.sock.close()
-                self.sock = None
-                if i + 1 >= len(entries):
-                    raise
-            else:
-                break
-
-    def _init_socket(self, socket_settings: Dict[int, int],
-                     read_timeout: float, write_timeout: float) -> None:
->>>>>>> 40c39749
-        try:
-            set_cloexec(self.sock, True)
-        except NotImplementedError:
-            pass
-        self.connected = True
 
     def _init_socket(self, socket_settings: Mapping,
                      read_timeout: float, write_timeout: float) -> None:
@@ -277,6 +174,8 @@
         try:
             sock.setsockopt(socket.SOL_SOCKET, socket.SO_KEEPALIVE, 1)
             self._set_socket_options(socket_settings)
+            with suppress(NotImplementedError):
+                set_cloexec(self.sock, True)
 
             # set socket timeouts
             for timeout, interval in ((socket.SO_SNDTIMEO, write_timeout),
@@ -287,18 +186,11 @@
                         pack('ll', interval, 0),
                     )
             self._setup_transport()
-<<<<<<< HEAD
-        except (OSError, IOError, socket.error) as exc:
-            if get_errno(exc) not in _UNAVAIL:
-                self.connected = False
-=======
-
             self._write(AMQP_PROTOCOL_HEADER)
         except (BlockingIOError, InterruptedError):
             raise
         except (OSError, IOError, socket.error):
             self.connected = False
->>>>>>> 40c39749
             raise
 
     def _get_tcp_socket_defaults(
@@ -307,8 +199,7 @@
             opt: sock.getsockopt(SOL_TCP, opt) for opt in TCP_OPTS
         }
 
-<<<<<<< HEAD
-    def _set_socket_options(self, socket_settings):
+    def _set_socket_options(self, socket_settings: Mapping) -> None:
         tcp_opts = self._get_tcp_socket_defaults(self.sock)
         final_socket_settings = dict(DEFAULT_SOCKET_SETTINGS)
         if socket_settings:
@@ -323,39 +214,11 @@
 
     def _setup_transport(self):
         """Do any additional initialization of the class."""
-=======
-    def _set_socket_options(self, socket_settings: Dict[int, int]) -> None:
-        if not socket_settings:
-            self.sock.setsockopt(SOL_TCP, socket.TCP_NODELAY, 1)
-            return
-
-        tcp_opts = self._get_tcp_socket_defaults(self.sock)
-        tcp_opts.setdefault(socket.TCP_NODELAY, 1)
-        tcp_opts.update(socket_settings)
-
-        for opt, val in tcp_opts.items():
-            self.sock.setsockopt(SOL_TCP, opt, val)
-
-    def _read(self, n: int, initial: bool=False) -> bytes:
-        """Read exactly n BytesString from the peer"""
-        raise NotImplementedError('Must be overriden in subclass')
-
-    def _setup_transport(self) -> None:
-        """Do any additional initialization of the class (used
-        by the subclasses)."""
->>>>>>> 40c39749
         ...
 
     def _shutdown_transport(self) -> None:
         """Do any preliminary work in shutting down the connection."""
         ...
-<<<<<<< HEAD
-=======
-
-    def _write(self, s: bytes) -> None:
-        """Completely write a string to the peer."""
-        raise NotImplementedError('Must be overriden in subclass')
->>>>>>> 40c39749
 
     def close(self) -> None:
         if self.wstream is not None:
@@ -365,41 +228,23 @@
         self.flush_write_buffer = None
         self.connected = False
 
-<<<<<<< HEAD
     async def read_frame(self, unpack: Callable = unpack) -> Frame:
         read = self._read
         read_frame_buffer = EMPTY_BUFFER
         try:
             frame_header = await read(7)
-=======
-    def read_frame(self, unpack: Callable=unpack) -> Frame:
-        read = self._read
-        read_frame_buffer = EMPTY_BUFFER
-        try:
-            frame_header = cast(bytes, read(7, True))
->>>>>>> 40c39749
             read_frame_buffer += frame_header
             frame_type, channel, size = unpack('>BHI', frame_header)
             # >I is an unsigned int, but the argument to sock.recv is signed,
             # so we know the size can be at most 2 * SIGNED_INT_MAX
             if size > SIGNED_INT_MAX:
-<<<<<<< HEAD
                 part1 = await read(SIGNED_INT_MAX)
                 part2 = await read(size - SIGNED_INT_MAX)
-                payload = ''.join([part1, part2])
+                payload = ''.join([cast(bytes, part1), cast(bytes, part2)])
             else:
-                payload = await read(size)
+                payload = cast(bytes, await read(size))
             read_frame_buffer += payload
-            ch = ord(await read(1))
-=======
-                part1 = read(SIGNED_INT_MAX)
-                part2 = read(size - SIGNED_INT_MAX)
-                payload = b''.join([cast(bytes, part1), cast(bytes, part2)])
-            else:
-                payload = cast(bytes, read(size))
-            read_frame_buffer += payload
-            ch = ord(cast(bytes, read(1)))
->>>>>>> 40c39749
+            ch = ord(cast(bytes, await read(1)))
         except socket.timeout:
             self._read_buffer = read_frame_buffer + cast(
                 bytes, self._read_buffer)
@@ -430,137 +275,9 @@
             raise
 
 
-<<<<<<< HEAD
 async def connect(host: str,
                   connect_timeout: float=None,
                   ssl: SSLArg=False, **kwargs) -> Transport:
-=======
-class SSLTransport(BaseTransport):
-    """Transport that works over SSL"""
-
-    def __init__(self, host: str,
-                 connect_timeout: float = None,
-                 ssl: SSLArg = None, **kwargs) -> None:
-        if isinstance(ssl, dict):
-            self.sslopts = cast(Dict, ssl)  # type: Dict[str, Any]
-        self._read_buffer = EMPTY_BUFFER    # type: bytes
-        super(SSLTransport, self).__init__(
-            host, connect_timeout=connect_timeout, **kwargs)
-
-    def _setup_transport(self) -> None:
-        """Wrap the socket in an SSL object."""
-        self.sock = self._wrap_socket(self.sock, **self.sslopts or {})
-        self.sock.do_handshake()
-        self._quick_recv = self.sock.read
-
-    def _wrap_socket(self, sock: socket.socket,
-                     context: Dict = None, **sslopts: Any) -> socket.socket:
-        if context:
-            return self._wrap_context(sock, sslopts, **context)
-        return ssl.wrap_socket(sock, **sslopts)
-
-    def _wrap_context(self, sock: socket.socket, sslopts: Dict[str, Any],
-                      check_hostname: bool = None,
-                      **ctx_options: Any) -> socket.socket:
-        ctx = ssl.create_default_context(**ctx_options)
-        ctx.check_hostname = check_hostname
-        return ctx.wrap_socket(sock, **sslopts)
-
-    def _shutdown_transport(self) -> None:
-        """Unwrap a Python 2.6 SSL socket, so we can call shutdown()"""
-        if self.sock is not None:
-            try:
-                unwrap = self.sock.unwrap  # type: Callable[[], socket.socket]
-            except AttributeError:
-                return
-            self.sock = unwrap()
-
-    def _read(self, n: int, initial: bool = False) -> bytes:
-
-        # According to SSL_read(3), it can at most return 16kb of data.
-        # Thus, we use an internal read buffer like TCPTransport._read
-        # to get the exact number of bytes wanted.
-        recv = self._quick_recv
-        rbuf = self._read_buffer
-        try:
-            while len(rbuf) < n:
-                try:
-                    s = recv(n - len(rbuf))  # type: bytes
-                except (BlockingIOError, InterruptedError):
-                    # ssl.sock.read may cause ENOENT if the
-                    # operation couldn't be performed (Issue celery#1414).
-                    if initial and self.raise_on_initial_eintr:
-                        raise socket.timeout()
-                    continue
-                if not s:
-                    raise IOError('Socket closed')
-                rbuf += cast(bytes, s)
-        except:
-            self._read_buffer = rbuf
-            raise
-        result, self._read_buffer = rbuf[:n], rbuf[n:]
-        return result
-
-    def _write(self, s: bytes) -> None:
-        """Write a string out to the SSL socket fully."""
-        write = self.sock.write  # type: Callable[[bytes], int]
-        while s:
-            try:
-                n = write(s)
-            except (ValueError, AttributeError):
-                # AG: sock._sslobj might become null in the meantime if the
-                # remote connection has hung up.
-                # In python 3.2, an AttributeError is raised because the SSL
-                # module tries to access self._sslobj.write (w/ self._sslobj ==
-                # None)
-                # In python 3.4, a ValueError is raised is self._sslobj is
-                # None. So much for portability... :/
-                n = 0
-            if not n:
-                raise IOError('Socket closed')
-            s = s[n:]
-
-
-class TCPTransport(BaseTransport):
-    """Transport that deals directly with TCP socket."""
-
-    def _setup_transport(self) -> None:
-        """Setup to _write() directly to the socket, and
-        do our own buffered reads."""
-        self._qwrite = self.sock.sendall   # type: Callable[[bytes, int], None]
-        self._read_buffer = EMPTY_BUFFER   # type: bytes
-        self._quick_recv = self.sock.recv  # type: Callable[[int], bytes]
-
-    def _write(self, s: bytes) -> None:
-        self._qwrite(cast(bytes, s), None)
-
-    def _read(self, n: int, initial: bool=False) -> bytes:
-        """Read exactly n bytes from the socket"""
-        recv = self._quick_recv
-        rbuf = self._read_buffer
-        try:
-            while len(rbuf) < n:
-                try:
-                    s = recv(n - len(rbuf))
-                except (BlockingIOError, InterruptedError):
-                    if initial and self.raise_on_initial_eintr:
-                        raise socket.timeout()
-                    continue
-                if not s:
-                    raise IOError('Socket closed')
-                rbuf += s
-        except:
-            self._read_buffer = rbuf
-            raise
-
-        result, self._read_buffer = rbuf[:n], rbuf[n:]
-        return result
-
-
-def Transport(host: str,
-              connect_timeout: float = None,
-              ssl: SSLArg = False, **kwargs) -> BaseTransport:
->>>>>>> 40c39749
     """Given a few parameters from the Connection constructor,
     select and create a subclass of Transport."""
     t = Transport(host, connect_timeout=connect_timeout, ssl=ssl, **kwargs)
