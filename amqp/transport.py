--- conflicted
+++ resolved
@@ -25,7 +25,7 @@
 from contextlib import contextmanager
 from struct import unpack
 from typing import (
-    Any, AnyStr, ByteString, Callable, IO, Mapping, Optional, Set, Tuple,
+    Any, AnyStr, ByteString, Callable, Mapping, Optional, Set, Tuple,
 )
 
 from .exceptions import UnexpectedFrame
@@ -138,23 +138,7 @@
                 if timeout != prev:
                     sock.settimeout(prev)
 
-<<<<<<< HEAD
-    def __del__(self) -> None:
-        try:
-            # socket module may have been collected by gc
-            # if this is called by a thread at shutdown.
-            if socket is not None:
-                try:
-                    self.close()
-                except socket.error:
-                    pass
-        finally:
-            self.sock = None
-
     def _connect(self, host: str, port: int, timeout: Timeout) -> None:
-=======
-    def _connect(self, host, port, timeout):
->>>>>>> 9167f656
         entries = socket.getaddrinfo(
             host, port, 0, socket.SOCK_STREAM, SOL_TCP,
         )
@@ -293,18 +277,12 @@
 class SSLTransport(BaseTransport):
     """Transport that works over SSL"""
 
-<<<<<<< HEAD
     def __init__(self, host: str, connect_timeout: Timeout=None,
                  ssl: Optional[SSLArg]=None, **kwargs) -> None:
-        if isinstance(ssl, dict):
-            self.sslopts = ssl            # type: Dict[AnyStr, Any]
+        # type: Dict[AnyStr, Any]
+        self.sslopts = ssl if isinstance(ssl, dict) else {}
         self._read_buffer = EMPTY_BUFFER  # type: ByteString
-=======
-    def __init__(self, host, connect_timeout=None, ssl=None, **kwargs):
-        self.sslopts = ssl if isinstance(ssl, dict) else {}
-        self._read_buffer = EMPTY_BUFFER
->>>>>>> 9167f656
-        super(SSLTransport, self).__init__(
+        super().__init__(
             host, connect_timeout=connect_timeout, **kwargs)
 
     def _setup_transport(self) -> None:
