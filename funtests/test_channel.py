--- conflicted
+++ resolved
@@ -246,23 +246,12 @@
         msg = Message(
             'funtest message',
             content_type='text/plain',
-<<<<<<< HEAD
-            application_headers={'foo': 7, 'bar': 'baz'},
-        )
-
-        self.ch.basic_publish(msg, 'funtest.fanout')
-        self.ch.basic_publish(msg, 'funtest.fanout', immediate=True)
-        self.ch.basic_publish(msg, 'funtest.fanout', mandatory=True)
-        self.ch.basic_publish(msg, 'funtest.fanout',
-                              immediate=True, mandatory=True)
-=======
             application_headers={'foo': 7, 'bar': 'baz'})
 
         self.ch.basic_publish(msg, 'unittest.fanout')
         self.ch.basic_publish(msg, 'unittest.fanout', mandatory=True)
         self.ch.basic_publish(msg, 'unittest.fanout', mandatory=True)
         self.ch.basic_publish(msg, 'unittest.fanout', mandatory=True)
->>>>>>> f8ea0375
         self.ch.close()
 
         #
@@ -275,49 +264,24 @@
         Network configuration is as follows (-> is forwards to :
         source_exchange -> dest_exchange -> queue
         The test checks that once the message is publish to the
-<<<<<<< HEAD
-        destination exchange(funtest.topic_dest) it is delivered to the queue.
-        """
-
-        test_routing_key = 'unit_test__key'
-        dest_exchange = 'funtest.topic_dest_bind'
-        source_exchange = 'funtest.topic_source_bind'
-=======
         destination exchange(unittest.topic_dest) it is delivered to the queue.
         """
 
         test_routing_key = 'unit_test__key'
         dest_exchange = 'unittest.topic_dest_bind'
         source_exchange = 'unittest.topic_source_bind'
->>>>>>> f8ea0375
 
         self.ch.exchange_declare(dest_exchange, 'topic', auto_delete=True)
         self.ch.exchange_declare(source_exchange, 'topic', auto_delete=True)
 
         qname, _, _ = self.ch.queue_declare()
-<<<<<<< HEAD
-        self.ch.exchange_bind(destination=dest_exchange,
-                              source=source_exchange,
-                              routing_key=test_routing_key)
-=======
         self.ch.exchange_bind(destination = dest_exchange,
                               source = source_exchange,
                               routing_key = test_routing_key)
->>>>>>> f8ea0375
 
         self.ch.queue_bind(qname, dest_exchange,
                            routing_key=test_routing_key)
 
-<<<<<<< HEAD
-        msg = Message(
-            'funtest message',
-            content_type='text/plain',
-            application_headers={'foo': 7, 'bar': 'baz'},
-        )
-
-        self.ch.basic_publish(msg, source_exchange,
-                              routing_key=test_routing_key)
-=======
         msg = Message('unittest message',
                       content_type='text/plain',
                       application_headers={'foo': 7, 'bar': 'baz'})
@@ -325,16 +289,14 @@
 
         self.ch.basic_publish(msg, source_exchange,
                               routing_key = test_routing_key)
->>>>>>> f8ea0375
 
         msg2 = self.ch.basic_get(qname, no_ack=True)
         self.assertEqual(msg, msg2)
 
     def test_exchange_unbind(self):
-<<<<<<< HEAD
-        dest_exchange = 'funtest.topic_dest_unbind'
-        source_exchange = 'funtest.topic_source_unbind'
-        test_routing_key = 'fun_test__key'
+        dest_exchange = 'unittest.topic_dest_unbind'
+        source_exchange = 'unittest.topic_source_unbind'
+        test_routing_key = 'unit_test__key'
 
         self.ch.exchange_declare(dest_exchange,
                                  'topic', auto_delete=True)
@@ -349,25 +311,6 @@
                                 source=source_exchange,
                                 routing_key=test_routing_key)
 
-=======
-        dest_exchange = 'unittest.topic_dest_unbind'
-        source_exchange = 'unittest.topic_source_unbind'
-        test_routing_key = 'unit_test__key'
-
-        self.ch.exchange_declare(dest_exchange,
-                                  'topic', auto_delete=True)
-        self.ch.exchange_declare(source_exchange,
-                                  'topic', auto_delete=True)
-
-        self.ch.exchange_bind(destination = dest_exchange,
-                              source = source_exchange,
-                              routing_key = test_routing_key)
-
-        self.ch.exchange_unbind(destination = dest_exchange,
-                                source = source_exchange,
-                                routing_key = test_routing_key)
->>>>>>> f8ea0375
-
 def main():
     suite = unittest.TestLoader().loadTestsFromTestCase(TestChannel)
     unittest.TextTestRunner(**settings.test_args).run(suite)
